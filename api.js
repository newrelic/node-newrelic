--- conflicted
+++ resolved
@@ -1668,308 +1668,7 @@
   )
   metric.incrementCallCount()
 
-<<<<<<< HEAD
   return this.awsLambda.patchLambdaHandler(handler)
-=======
-  if (typeof handler !== 'function') {
-    logger.warn('handler argument is not a function and cannot be recorded')
-    return handler
-  }
-
-  // this array holds all the closures used to end transactions
-  var transactionEnders = []
-
-  // There is no prependListener in node 4, so we wrap emit to look for 'beforeExit'
-  shim.wrap(process, 'emit', function wrapEmit(shim, emit) {
-    return function wrappedEmit(ev) {
-      if (ev === 'beforeExit') {
-        transactionEnders.forEach((ender) => {
-          ender()
-        })
-        transactionEnders = []
-      }
-      return emit.apply(process, arguments)
-    }
-  })
-
-  return shim.bindCreateTransaction(wrappedHandler, {type: shim.BG})
-
-  function wrappedHandler() {
-    const args = shim.argsToArray.apply(shim, arguments)
-
-    const event = args[0]
-    const context = args[1]
-
-    const functionName = context.functionName
-    const group = NAMES.FUNCTION.PREFIX
-    const transactionName = group + functionName
-
-    const transaction = shim.tracer.getTransaction()
-    transaction.setPartialName(transactionName)
-
-    const isApiGatewayLambdaProxy = isApiGatewayLambdaProxyEvent(event)
-
-    let resultProcessor
-    if (isApiGatewayLambdaProxy) {
-      const webRequest = new ApiGatewayLambdaProxyWebRequest(event)
-      setWebRequest(shim, transaction, webRequest)
-      resultProcessor = getApiGatewayLambdaProxyResultProcessor(transaction)
-    }
-
-    const segmentRecorder = isApiGatewayLambdaProxy ? recordWeb : recordBackground
-    const segment = shim.createSegment(functionName, segmentRecorder)
-    transaction.baseSegment = segment
-
-    const cbIndex = args.length - 1
-
-    args[cbIndex] = wrapCallbackAndCaptureError(args[cbIndex], resultProcessor)
-    context.done = wrapCallbackAndCaptureError(context.done)
-    context.fail = wrapCallbackAndCaptureError(context.fail)
-
-    const enderIndex = transactionEnders.push(end)
-
-    const succeed = context.succeed
-    context.succeed = function wrappedSucceed() {
-      end()
-      return succeed.apply(this, arguments)
-    }
-
-    const awsAttributes = getAwsAgentAttributes(agent, event, context)
-    transaction.trace.addAttributes(ATTR_DEST.COMMON, awsAttributes.all)
-    transaction.trace.addAttributes(ATTR_DEST.LIMITED, awsAttributes.noTxEvents)
-
-    if (!agent.lambdaArn) {
-      // Pull the ARN off the context to a well known place
-      agent.lambdaArn = context.invokedFunctionArn
-    }
-
-    segment.start()
-
-    return shim.applySegment(handler, segment, false, this, args)
-
-    function wrapCallbackAndCaptureError(cb, processResult) {
-      return function wrappedCallback() {
-        let err = arguments[0]
-        if (typeof err === 'string') {
-          err = new Error(err)
-        }
-
-        shim.agent.errors.add(transaction, err)
-
-        if (processResult) {
-          const result = arguments[1]
-          processResult(result)
-        }
-
-        end()
-
-        return cb.apply(this, arguments)
-      }
-    }
-
-    function end() {
-      segment.end()
-
-      // Clear the end closure to let go of captured references
-      transactionEnders[enderIndex] = cleanClosure
-
-      transaction.finalizeName()
-
-      transaction.end()
-    }
-  }
-}
-
-function getAwsAgentAttributes(agent, event, context) {
-  const attributes = {
-    all: {
-      'aws.lambda.arn': context.invokedFunctionArn,
-      'aws.region': process.env.AWS_REGION,
-      'aws.requestId': context.awsRequestId
-    },
-    noTxEvents: {
-      'aws.lambda.functionName': context.functionName,
-      'aws.lambda.functionVersion': context.functionVersion,
-      'aws.lambda.memoryLimit': context.memoryLimitInMB,
-    }
-  }
-
-  setEventSourceAttributes(event, attributes.noTxEvents)
-
-  if (!agent._coldStartRecorded) {
-    attributes.all['aws.lambda.coldStart'] = true
-    agent._coldStartRecorded = true
-  }
-
-  return attributes
-}
-
-function setEventSourceAttributes(event, attributes) {
-  if (event.Records) {
-    const record = event.Records[0]
-    if (record.eventSourceARN) {
-      // SQS/Kinesis Stream/DynamoDB/CodeCommit
-      attributes[EVENT_SOURCE_ARN_KEY] = record.eventSourceARN
-    } else if (record.s3) {
-      // S3
-      if (record.s3.bucket && record.s3.bucket.arn) {
-        attributes[EVENT_SOURCE_ARN_KEY] = record.s3.bucket.arn
-      }
-    } else if (record.EventSubscriptionArn) {
-      // SNS
-      attributes[EVENT_SOURCE_ARN_KEY] = record.EventSubscriptionArn
-    }
-  } else if (event.records && event.deliveryStreamArn) {
-    // Kinesis Firehose
-    attributes[EVENT_SOURCE_ARN_KEY] = event.deliveryStreamArn
-  }
-}
-
-function isApiGatewayLambdaProxyEvent(event) {
-  if (event.path && event.headers && event.httpMethod) {
-    return true
-  }
-
-  return false
-}
-
-function isValidApiGatewayResponse(response) {
-  if (response && response.statusCode) {
-    return true
-  }
-
-  return false
-}
-
-function getApiGatewayLambdaProxyResultProcessor(transaction) {
-  return function processApiGatewayLambdaProxyResponse(response) {
-    if (isValidApiGatewayResponse(response)) {
-      const webResponse = new ApiGatewayLambdaProxyWebResponse(response)
-      setWebResponse(transaction, webResponse)
-    } else {
-      logger.debug('Did not contain a valid API Gateway Lambda Proxy response.')
-    }
-  }
-}
-
-function setWebRequest(shim, transaction, request) {
-  transaction.type = shim.WEB
-
-  transaction.url = urltils.scrub(request.url.path)
-  transaction.verb = request.method
-  transaction.trace.addAttribute(ATTR_DEST.COMMON, 'request.method', request.method)
-  transaction.port = request.url.port
-
-  transaction.addRequestParameters(request.url.requestParameters)
-
-  // URL is sent as an agent attribute with transaction events
-  transaction.trace.addAttribute(
-    ATTR_DEST.TRANS_EVENT | ATTR_DEST.ERROR_EVENT,
-    'request.uri',
-    request.url.path
-  )
-
-  headerAttributes.collectRequestHeaders(request.headers, transaction)
-
-  if (shim.agent.config.distributed_tracing.enabled) {
-    const payload = request.headers.newrelic || request.headers.NEWRELIC ||
-      request.headers.Newrelic
-
-    if (payload) {
-      logger.trace(
-        'Accepting distributed trace payload for transaction %s',
-        transaction.id
-      )
-      transaction.acceptDistributedTracePayload(payload, request.transportType)
-    }
-  }
-}
-
-function setWebResponse(transaction, response) {
-  transaction.statusCode = response.statusCode
-
-  const responseCode = String(response.statusCode)
-  transaction.trace.addAttribute(
-    ATTR_DEST.COMMON, 'httpResponseCode', responseCode
-  )
-
-  if (/^\d+$/.test(responseCode)) {
-    transaction.trace.addAttribute(
-      ATTR_DEST.COMMON,
-      'response.status',
-      responseCode)
-  }
-
-  headerAttributes.collectResponseHeaders(response.headers, transaction)
-}
-
-class ApiGatewayLambdaProxyWebRequest {
-  constructor(event) {
-    this.headers = event.headers
-    this.url = {
-      'path': event.path,
-      'port': event.headers['X-Forwarded-Port'],
-      'requestParameters': event.queryStringParameters
-    }
-    this.method = event.httpMethod
-    this.transportType = event.headers['X-Forwarded-Proto']
-  }
-
-  get headers() {
-    return this._headers
-  }
-
-  set headers(value) {
-    this._headers = value
-  }
-
-  get url() {
-    return this._url
-  }
-
-  set url(value) {
-    this._url = value
-  }
-
-  get method() {
-    return this._method
-  }
-
-  set method(value) {
-    this._method = value
-  }
-
-  get transportType() {
-    return this._transportType
-  }
-
-  set transportType(value) {
-    this._transportType = value
-  }
-}
-
-class ApiGatewayLambdaProxyWebResponse {
-  constructor(lambdaResponse) {
-    this.headers = lambdaResponse.headers
-    this.statusCode = lambdaResponse.statusCode
-  }
-
-  get headers() {
-    return this._headers
-  }
-
-  set headers(value) {
-    this._headers = value
-  }
-
-  get statusCode() {
-    return this._statusCode
-  }
-
-  set statusCode(value) {
-    this._statusCode = value
-  }
->>>>>>> 9d7d1a53
 }
 
 module.exports = API