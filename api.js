--- conflicted
+++ resolved
@@ -131,8 +131,6 @@
  * @param {string} value The value you want displayed. Must be serializable.
  */
 API.prototype.addCustomParameter = function addCustomParameter(name, value) {
-<<<<<<< HEAD
-=======
   // If high security mode is on, custom params are disabled
   if (this.agent.config.high_security === true) {
     // we only want to log this warning once
@@ -142,7 +140,7 @@
     }
     return false;
   }
->>>>>>> 2b4ba373
+
   var ignored = this.agent.config.ignored_params || [];
 
   var transaction = this.agent.tracer.getTransaction();
