# Third Party Notices

The New Relic Node Agent uses source code from third party libraries which carry
their own copyright notices and license terms. These notices are provided
below.

In the event that a required notice is missing or incorrect, please notify us
by e-mailing [open-source@newrelic.com](mailto:open-source@newrelic.com).

For any licenses that require the disclosure of source
code, the source code can be found at [https://github.com/newrelic/node-newrelic](https://github.com/newrelic/node-newrelic).

## Content

**[dependencies](#dependencies)**

* [@grpc/grpc-js](#grpcgrpc-js)
* [@grpc/proto-loader](#grpcproto-loader)
* [@newrelic/aws-sdk](#newrelicaws-sdk)
* [@newrelic/koa](#newrelickoa)
* [@newrelic/ritm](#newrelicritm)
* [@newrelic/security-agent](#newrelicsecurity-agent)
* [@newrelic/superagent](#newrelicsuperagent)
* [@tyriar/fibonacci-heap](#tyriarfibonacci-heap)
* [concat-stream](#concat-stream)
* [https-proxy-agent](#https-proxy-agent)
* [import-in-the-middle](#import-in-the-middle)
* [json-bigint](#json-bigint)
* [json-stringify-safe](#json-stringify-safe)
* [module-details-from-path](#module-details-from-path)
* [readable-stream](#readable-stream)
* [semver](#semver)
* [winston-transport](#winston-transport)

**[devDependencies](#devDependencies)**

* [@newrelic/eslint-config](#newreliceslint-config)
* [@newrelic/newrelic-oss-cli](#newrelicnewrelic-oss-cli)
* [@newrelic/test-utilities](#newrelictest-utilities)
* [@octokit/rest](#octokitrest)
* [@slack/bolt](#slackbolt)
* [ajv](#ajv)
* [async](#async)
* [c8](#c8)
* [clean-jsdoc-theme](#clean-jsdoc-theme)
* [commander](#commander)
* [conventional-changelog-conventionalcommits](#conventional-changelog-conventionalcommits)
* [conventional-changelog-writer](#conventional-changelog-writer)
* [conventional-commits-parser](#conventional-commits-parser)
* [eslint-plugin-disable](#eslint-plugin-disable)
* [eslint-plugin-jsdoc](#eslint-plugin-jsdoc)
* [eslint-plugin-sonarjs](#eslint-plugin-sonarjs)
* [eslint](#eslint)
* [express](#express)
* [git-raw-commits](#git-raw-commits)
* [glob](#glob)
* [got](#got)
* [husky](#husky)
* [jsdoc](#jsdoc)
* [lint-staged](#lint-staged)
* [lockfile-lint](#lockfile-lint)
* [memcached](#memcached)
* [nock](#nock)
* [proxy](#proxy)
* [proxyquire](#proxyquire)
* [q](#q)
* [rimraf](#rimraf)
* [should](#should)
* [sinon](#sinon)
* [tap](#tap)
* [temp](#temp)
* [when](#when)

**[optionalDependencies](#optionalDependencies)**

* [@contrast/fn-inspect](#contrastfn-inspect)
* [@newrelic/native-metrics](#newrelicnative-metrics)
* [@prisma/prisma-fmt-wasm](#prismaprisma-fmt-wasm)

**[Additional Licenses](#additional-licenses)**

* [Symantec](#Symantec)


## dependencies

### @grpc/grpc-js

This product includes source derived from [@grpc/grpc-js](https://github.com/grpc/grpc-node/tree/master/packages/grpc-js) ([v1.9.4](https://github.com/grpc/grpc-node/tree/master/packages/grpc-js/tree/v1.9.4)), distributed under the [Apache-2.0 License](https://github.com/grpc/grpc-node/tree/master/packages/grpc-js/blob/v1.9.4/LICENSE):

```
                                 Apache License
                           Version 2.0, January 2004
                        http://www.apache.org/licenses/

   TERMS AND CONDITIONS FOR USE, REPRODUCTION, AND DISTRIBUTION

   1. Definitions.

      "License" shall mean the terms and conditions for use, reproduction,
      and distribution as defined by Sections 1 through 9 of this document.

      "Licensor" shall mean the copyright owner or entity authorized by
      the copyright owner that is granting the License.

      "Legal Entity" shall mean the union of the acting entity and all
      other entities that control, are controlled by, or are under common
      control with that entity. For the purposes of this definition,
      "control" means (i) the power, direct or indirect, to cause the
      direction or management of such entity, whether by contract or
      otherwise, or (ii) ownership of fifty percent (50%) or more of the
      outstanding shares, or (iii) beneficial ownership of such entity.

      "You" (or "Your") shall mean an individual or Legal Entity
      exercising permissions granted by this License.

      "Source" form shall mean the preferred form for making modifications,
      including but not limited to software source code, documentation
      source, and configuration files.

      "Object" form shall mean any form resulting from mechanical
      transformation or translation of a Source form, including but
      not limited to compiled object code, generated documentation,
      and conversions to other media types.

      "Work" shall mean the work of authorship, whether in Source or
      Object form, made available under the License, as indicated by a
      copyright notice that is included in or attached to the work
      (an example is provided in the Appendix below).

      "Derivative Works" shall mean any work, whether in Source or Object
      form, that is based on (or derived from) the Work and for which the
      editorial revisions, annotations, elaborations, or other modifications
      represent, as a whole, an original work of authorship. For the purposes
      of this License, Derivative Works shall not include works that remain
      separable from, or merely link (or bind by name) to the interfaces of,
      the Work and Derivative Works thereof.

      "Contribution" shall mean any work of authorship, including
      the original version of the Work and any modifications or additions
      to that Work or Derivative Works thereof, that is intentionally
      submitted to Licensor for inclusion in the Work by the copyright owner
      or by an individual or Legal Entity authorized to submit on behalf of
      the copyright owner. For the purposes of this definition, "submitted"
      means any form of electronic, verbal, or written communication sent
      to the Licensor or its representatives, including but not limited to
      communication on electronic mailing lists, source code control systems,
      and issue tracking systems that are managed by, or on behalf of, the
      Licensor for the purpose of discussing and improving the Work, but
      excluding communication that is conspicuously marked or otherwise
      designated in writing by the copyright owner as "Not a Contribution."

      "Contributor" shall mean Licensor and any individual or Legal Entity
      on behalf of whom a Contribution has been received by Licensor and
      subsequently incorporated within the Work.

   2. Grant of Copyright License. Subject to the terms and conditions of
      this License, each Contributor hereby grants to You a perpetual,
      worldwide, non-exclusive, no-charge, royalty-free, irrevocable
      copyright license to reproduce, prepare Derivative Works of,
      publicly display, publicly perform, sublicense, and distribute the
      Work and such Derivative Works in Source or Object form.

   3. Grant of Patent License. Subject to the terms and conditions of
      this License, each Contributor hereby grants to You a perpetual,
      worldwide, non-exclusive, no-charge, royalty-free, irrevocable
      (except as stated in this section) patent license to make, have made,
      use, offer to sell, sell, import, and otherwise transfer the Work,
      where such license applies only to those patent claims licensable
      by such Contributor that are necessarily infringed by their
      Contribution(s) alone or by combination of their Contribution(s)
      with the Work to which such Contribution(s) was submitted. If You
      institute patent litigation against any entity (including a
      cross-claim or counterclaim in a lawsuit) alleging that the Work
      or a Contribution incorporated within the Work constitutes direct
      or contributory patent infringement, then any patent licenses
      granted to You under this License for that Work shall terminate
      as of the date such litigation is filed.

   4. Redistribution. You may reproduce and distribute copies of the
      Work or Derivative Works thereof in any medium, with or without
      modifications, and in Source or Object form, provided that You
      meet the following conditions:

      (a) You must give any other recipients of the Work or
          Derivative Works a copy of this License; and

      (b) You must cause any modified files to carry prominent notices
          stating that You changed the files; and

      (c) You must retain, in the Source form of any Derivative Works
          that You distribute, all copyright, patent, trademark, and
          attribution notices from the Source form of the Work,
          excluding those notices that do not pertain to any part of
          the Derivative Works; and

      (d) If the Work includes a "NOTICE" text file as part of its
          distribution, then any Derivative Works that You distribute must
          include a readable copy of the attribution notices contained
          within such NOTICE file, excluding those notices that do not
          pertain to any part of the Derivative Works, in at least one
          of the following places: within a NOTICE text file distributed
          as part of the Derivative Works; within the Source form or
          documentation, if provided along with the Derivative Works; or,
          within a display generated by the Derivative Works, if and
          wherever such third-party notices normally appear. The contents
          of the NOTICE file are for informational purposes only and
          do not modify the License. You may add Your own attribution
          notices within Derivative Works that You distribute, alongside
          or as an addendum to the NOTICE text from the Work, provided
          that such additional attribution notices cannot be construed
          as modifying the License.

      You may add Your own copyright statement to Your modifications and
      may provide additional or different license terms and conditions
      for use, reproduction, or distribution of Your modifications, or
      for any such Derivative Works as a whole, provided Your use,
      reproduction, and distribution of the Work otherwise complies with
      the conditions stated in this License.

   5. Submission of Contributions. Unless You explicitly state otherwise,
      any Contribution intentionally submitted for inclusion in the Work
      by You to the Licensor shall be under the terms and conditions of
      this License, without any additional terms or conditions.
      Notwithstanding the above, nothing herein shall supersede or modify
      the terms of any separate license agreement you may have executed
      with Licensor regarding such Contributions.

   6. Trademarks. This License does not grant permission to use the trade
      names, trademarks, service marks, or product names of the Licensor,
      except as required for reasonable and customary use in describing the
      origin of the Work and reproducing the content of the NOTICE file.

   7. Disclaimer of Warranty. Unless required by applicable law or
      agreed to in writing, Licensor provides the Work (and each
      Contributor provides its Contributions) on an "AS IS" BASIS,
      WITHOUT WARRANTIES OR CONDITIONS OF ANY KIND, either express or
      implied, including, without limitation, any warranties or conditions
      of TITLE, NON-INFRINGEMENT, MERCHANTABILITY, or FITNESS FOR A
      PARTICULAR PURPOSE. You are solely responsible for determining the
      appropriateness of using or redistributing the Work and assume any
      risks associated with Your exercise of permissions under this License.

   8. Limitation of Liability. In no event and under no legal theory,
      whether in tort (including negligence), contract, or otherwise,
      unless required by applicable law (such as deliberate and grossly
      negligent acts) or agreed to in writing, shall any Contributor be
      liable to You for damages, including any direct, indirect, special,
      incidental, or consequential damages of any character arising as a
      result of this License or out of the use or inability to use the
      Work (including but not limited to damages for loss of goodwill,
      work stoppage, computer failure or malfunction, or any and all
      other commercial damages or losses), even if such Contributor
      has been advised of the possibility of such damages.

   9. Accepting Warranty or Additional Liability. While redistributing
      the Work or Derivative Works thereof, You may choose to offer,
      and charge a fee for, acceptance of support, warranty, indemnity,
      or other liability obligations and/or rights consistent with this
      License. However, in accepting such obligations, You may act only
      on Your own behalf and on Your sole responsibility, not on behalf
      of any other Contributor, and only if You agree to indemnify,
      defend, and hold each Contributor harmless for any liability
      incurred by, or claims asserted against, such Contributor by reason
      of your accepting any such warranty or additional liability.

   END OF TERMS AND CONDITIONS

   APPENDIX: How to apply the Apache License to your work.

      To apply the Apache License to your work, attach the following
      boilerplate notice, with the fields enclosed by brackets "{}"
      replaced with your own identifying information. (Don't include
      the brackets!)  The text should be enclosed in the appropriate
      comment syntax for the file format. We also recommend that a
      file or class name and description of purpose be included on the
      same "printed page" as the copyright notice for easier
      identification within third-party archives.

   Copyright {yyyy} {name of copyright owner}

   Licensed under the Apache License, Version 2.0 (the "License");
   you may not use this file except in compliance with the License.
   You may obtain a copy of the License at

       http://www.apache.org/licenses/LICENSE-2.0

   Unless required by applicable law or agreed to in writing, software
   distributed under the License is distributed on an "AS IS" BASIS,
   WITHOUT WARRANTIES OR CONDITIONS OF ANY KIND, either express or implied.
   See the License for the specific language governing permissions and
   limitations under the License.

```

### @grpc/proto-loader

This product includes source derived from [@grpc/proto-loader](https://github.com/grpc/grpc-node) ([v0.7.9](https://github.com/grpc/grpc-node/tree/v0.7.9)), distributed under the [Apache-2.0 License](https://github.com/grpc/grpc-node/blob/v0.7.9/LICENSE):

```
                                 Apache License
                           Version 2.0, January 2004
                        http://www.apache.org/licenses/

   TERMS AND CONDITIONS FOR USE, REPRODUCTION, AND DISTRIBUTION

   1. Definitions.

      "License" shall mean the terms and conditions for use, reproduction,
      and distribution as defined by Sections 1 through 9 of this document.

      "Licensor" shall mean the copyright owner or entity authorized by
      the copyright owner that is granting the License.

      "Legal Entity" shall mean the union of the acting entity and all
      other entities that control, are controlled by, or are under common
      control with that entity. For the purposes of this definition,
      "control" means (i) the power, direct or indirect, to cause the
      direction or management of such entity, whether by contract or
      otherwise, or (ii) ownership of fifty percent (50%) or more of the
      outstanding shares, or (iii) beneficial ownership of such entity.

      "You" (or "Your") shall mean an individual or Legal Entity
      exercising permissions granted by this License.

      "Source" form shall mean the preferred form for making modifications,
      including but not limited to software source code, documentation
      source, and configuration files.

      "Object" form shall mean any form resulting from mechanical
      transformation or translation of a Source form, including but
      not limited to compiled object code, generated documentation,
      and conversions to other media types.

      "Work" shall mean the work of authorship, whether in Source or
      Object form, made available under the License, as indicated by a
      copyright notice that is included in or attached to the work
      (an example is provided in the Appendix below).

      "Derivative Works" shall mean any work, whether in Source or Object
      form, that is based on (or derived from) the Work and for which the
      editorial revisions, annotations, elaborations, or other modifications
      represent, as a whole, an original work of authorship. For the purposes
      of this License, Derivative Works shall not include works that remain
      separable from, or merely link (or bind by name) to the interfaces of,
      the Work and Derivative Works thereof.

      "Contribution" shall mean any work of authorship, including
      the original version of the Work and any modifications or additions
      to that Work or Derivative Works thereof, that is intentionally
      submitted to Licensor for inclusion in the Work by the copyright owner
      or by an individual or Legal Entity authorized to submit on behalf of
      the copyright owner. For the purposes of this definition, "submitted"
      means any form of electronic, verbal, or written communication sent
      to the Licensor or its representatives, including but not limited to
      communication on electronic mailing lists, source code control systems,
      and issue tracking systems that are managed by, or on behalf of, the
      Licensor for the purpose of discussing and improving the Work, but
      excluding communication that is conspicuously marked or otherwise
      designated in writing by the copyright owner as "Not a Contribution."

      "Contributor" shall mean Licensor and any individual or Legal Entity
      on behalf of whom a Contribution has been received by Licensor and
      subsequently incorporated within the Work.

   2. Grant of Copyright License. Subject to the terms and conditions of
      this License, each Contributor hereby grants to You a perpetual,
      worldwide, non-exclusive, no-charge, royalty-free, irrevocable
      copyright license to reproduce, prepare Derivative Works of,
      publicly display, publicly perform, sublicense, and distribute the
      Work and such Derivative Works in Source or Object form.

   3. Grant of Patent License. Subject to the terms and conditions of
      this License, each Contributor hereby grants to You a perpetual,
      worldwide, non-exclusive, no-charge, royalty-free, irrevocable
      (except as stated in this section) patent license to make, have made,
      use, offer to sell, sell, import, and otherwise transfer the Work,
      where such license applies only to those patent claims licensable
      by such Contributor that are necessarily infringed by their
      Contribution(s) alone or by combination of their Contribution(s)
      with the Work to which such Contribution(s) was submitted. If You
      institute patent litigation against any entity (including a
      cross-claim or counterclaim in a lawsuit) alleging that the Work
      or a Contribution incorporated within the Work constitutes direct
      or contributory patent infringement, then any patent licenses
      granted to You under this License for that Work shall terminate
      as of the date such litigation is filed.

   4. Redistribution. You may reproduce and distribute copies of the
      Work or Derivative Works thereof in any medium, with or without
      modifications, and in Source or Object form, provided that You
      meet the following conditions:

      (a) You must give any other recipients of the Work or
          Derivative Works a copy of this License; and

      (b) You must cause any modified files to carry prominent notices
          stating that You changed the files; and

      (c) You must retain, in the Source form of any Derivative Works
          that You distribute, all copyright, patent, trademark, and
          attribution notices from the Source form of the Work,
          excluding those notices that do not pertain to any part of
          the Derivative Works; and

      (d) If the Work includes a "NOTICE" text file as part of its
          distribution, then any Derivative Works that You distribute must
          include a readable copy of the attribution notices contained
          within such NOTICE file, excluding those notices that do not
          pertain to any part of the Derivative Works, in at least one
          of the following places: within a NOTICE text file distributed
          as part of the Derivative Works; within the Source form or
          documentation, if provided along with the Derivative Works; or,
          within a display generated by the Derivative Works, if and
          wherever such third-party notices normally appear. The contents
          of the NOTICE file are for informational purposes only and
          do not modify the License. You may add Your own attribution
          notices within Derivative Works that You distribute, alongside
          or as an addendum to the NOTICE text from the Work, provided
          that such additional attribution notices cannot be construed
          as modifying the License.

      You may add Your own copyright statement to Your modifications and
      may provide additional or different license terms and conditions
      for use, reproduction, or distribution of Your modifications, or
      for any such Derivative Works as a whole, provided Your use,
      reproduction, and distribution of the Work otherwise complies with
      the conditions stated in this License.

   5. Submission of Contributions. Unless You explicitly state otherwise,
      any Contribution intentionally submitted for inclusion in the Work
      by You to the Licensor shall be under the terms and conditions of
      this License, without any additional terms or conditions.
      Notwithstanding the above, nothing herein shall supersede or modify
      the terms of any separate license agreement you may have executed
      with Licensor regarding such Contributions.

   6. Trademarks. This License does not grant permission to use the trade
      names, trademarks, service marks, or product names of the Licensor,
      except as required for reasonable and customary use in describing the
      origin of the Work and reproducing the content of the NOTICE file.

   7. Disclaimer of Warranty. Unless required by applicable law or
      agreed to in writing, Licensor provides the Work (and each
      Contributor provides its Contributions) on an "AS IS" BASIS,
      WITHOUT WARRANTIES OR CONDITIONS OF ANY KIND, either express or
      implied, including, without limitation, any warranties or conditions
      of TITLE, NON-INFRINGEMENT, MERCHANTABILITY, or FITNESS FOR A
      PARTICULAR PURPOSE. You are solely responsible for determining the
      appropriateness of using or redistributing the Work and assume any
      risks associated with Your exercise of permissions under this License.

   8. Limitation of Liability. In no event and under no legal theory,
      whether in tort (including negligence), contract, or otherwise,
      unless required by applicable law (such as deliberate and grossly
      negligent acts) or agreed to in writing, shall any Contributor be
      liable to You for damages, including any direct, indirect, special,
      incidental, or consequential damages of any character arising as a
      result of this License or out of the use or inability to use the
      Work (including but not limited to damages for loss of goodwill,
      work stoppage, computer failure or malfunction, or any and all
      other commercial damages or losses), even if such Contributor
      has been advised of the possibility of such damages.

   9. Accepting Warranty or Additional Liability. While redistributing
      the Work or Derivative Works thereof, You may choose to offer,
      and charge a fee for, acceptance of support, warranty, indemnity,
      or other liability obligations and/or rights consistent with this
      License. However, in accepting such obligations, You may act only
      on Your own behalf and on Your sole responsibility, not on behalf
      of any other Contributor, and only if You agree to indemnify,
      defend, and hold each Contributor harmless for any liability
      incurred by, or claims asserted against, such Contributor by reason
      of your accepting any such warranty or additional liability.

   END OF TERMS AND CONDITIONS

   APPENDIX: How to apply the Apache License to your work.

      To apply the Apache License to your work, attach the following
      boilerplate notice, with the fields enclosed by brackets "{}"
      replaced with your own identifying information. (Don't include
      the brackets!)  The text should be enclosed in the appropriate
      comment syntax for the file format. We also recommend that a
      file or class name and description of purpose be included on the
      same "printed page" as the copyright notice for easier
      identification within third-party archives.

   Copyright {yyyy} {name of copyright owner}

   Licensed under the Apache License, Version 2.0 (the "License");
   you may not use this file except in compliance with the License.
   You may obtain a copy of the License at

       http://www.apache.org/licenses/LICENSE-2.0

   Unless required by applicable law or agreed to in writing, software
   distributed under the License is distributed on an "AS IS" BASIS,
   WITHOUT WARRANTIES OR CONDITIONS OF ANY KIND, either express or implied.
   See the License for the specific language governing permissions and
   limitations under the License.

```

### @newrelic/aws-sdk

This product includes source derived from [@newrelic/aws-sdk](https://github.com/newrelic/node-newrelic-aws-sdk) ([v7.1.0](https://github.com/newrelic/node-newrelic-aws-sdk/tree/v7.1.0)), distributed under the [Apache-2.0 License](https://github.com/newrelic/node-newrelic-aws-sdk/blob/v7.1.0/LICENSE):

```
                                 Apache License
                           Version 2.0, January 2004
                        http://www.apache.org/licenses/

   TERMS AND CONDITIONS FOR USE, REPRODUCTION, AND DISTRIBUTION

   1. Definitions.

      "License" shall mean the terms and conditions for use, reproduction,
      and distribution as defined by Sections 1 through 9 of this document.

      "Licensor" shall mean the copyright owner or entity authorized by
      the copyright owner that is granting the License.

      "Legal Entity" shall mean the union of the acting entity and all
      other entities that control, are controlled by, or are under common
      control with that entity. For the purposes of this definition,
      "control" means (i) the power, direct or indirect, to cause the
      direction or management of such entity, whether by contract or
      otherwise, or (ii) ownership of fifty percent (50%) or more of the
      outstanding shares, or (iii) beneficial ownership of such entity.

      "You" (or "Your") shall mean an individual or Legal Entity
      exercising permissions granted by this License.

      "Source" form shall mean the preferred form for making modifications,
      including but not limited to software source code, documentation
      source, and configuration files.

      "Object" form shall mean any form resulting from mechanical
      transformation or translation of a Source form, including but
      not limited to compiled object code, generated documentation,
      and conversions to other media types.

      "Work" shall mean the work of authorship, whether in Source or
      Object form, made available under the License, as indicated by a
      copyright notice that is included in or attached to the work
      (an example is provided in the Appendix below).

      "Derivative Works" shall mean any work, whether in Source or Object
      form, that is based on (or derived from) the Work and for which the
      editorial revisions, annotations, elaborations, or other modifications
      represent, as a whole, an original work of authorship. For the purposes
      of this License, Derivative Works shall not include works that remain
      separable from, or merely link (or bind by name) to the interfaces of,
      the Work and Derivative Works thereof.

      "Contribution" shall mean any work of authorship, including
      the original version of the Work and any modifications or additions
      to that Work or Derivative Works thereof, that is intentionally
      submitted to Licensor for inclusion in the Work by the copyright owner
      or by an individual or Legal Entity authorized to submit on behalf of
      the copyright owner. For the purposes of this definition, "submitted"
      means any form of electronic, verbal, or written communication sent
      to the Licensor or its representatives, including but not limited to
      communication on electronic mailing lists, source code control systems,
      and issue tracking systems that are managed by, or on behalf of, the
      Licensor for the purpose of discussing and improving the Work, but
      excluding communication that is conspicuously marked or otherwise
      designated in writing by the copyright owner as "Not a Contribution."

      "Contributor" shall mean Licensor and any individual or Legal Entity
      on behalf of whom a Contribution has been received by Licensor and
      subsequently incorporated within the Work.

   2. Grant of Copyright License. Subject to the terms and conditions of
      this License, each Contributor hereby grants to You a perpetual,
      worldwide, non-exclusive, no-charge, royalty-free, irrevocable
      copyright license to reproduce, prepare Derivative Works of,
      publicly display, publicly perform, sublicense, and distribute the
      Work and such Derivative Works in Source or Object form.

   3. Grant of Patent License. Subject to the terms and conditions of
      this License, each Contributor hereby grants to You a perpetual,
      worldwide, non-exclusive, no-charge, royalty-free, irrevocable
      (except as stated in this section) patent license to make, have made,
      use, offer to sell, sell, import, and otherwise transfer the Work,
      where such license applies only to those patent claims licensable
      by such Contributor that are necessarily infringed by their
      Contribution(s) alone or by combination of their Contribution(s)
      with the Work to which such Contribution(s) was submitted. If You
      institute patent litigation against any entity (including a
      cross-claim or counterclaim in a lawsuit) alleging that the Work
      or a Contribution incorporated within the Work constitutes direct
      or contributory patent infringement, then any patent licenses
      granted to You under this License for that Work shall terminate
      as of the date such litigation is filed.

   4. Redistribution. You may reproduce and distribute copies of the
      Work or Derivative Works thereof in any medium, with or without
      modifications, and in Source or Object form, provided that You
      meet the following conditions:

      (a) You must give any other recipients of the Work or
          Derivative Works a copy of this License; and

      (b) You must cause any modified files to carry prominent notices
          stating that You changed the files; and

      (c) You must retain, in the Source form of any Derivative Works
          that You distribute, all copyright, patent, trademark, and
          attribution notices from the Source form of the Work,
          excluding those notices that do not pertain to any part of
          the Derivative Works; and

      (d) If the Work includes a "NOTICE" text file as part of its
          distribution, then any Derivative Works that You distribute must
          include a readable copy of the attribution notices contained
          within such NOTICE file, excluding those notices that do not
          pertain to any part of the Derivative Works, in at least one
          of the following places: within a NOTICE text file distributed
          as part of the Derivative Works; within the Source form or
          documentation, if provided along with the Derivative Works; or,
          within a display generated by the Derivative Works, if and
          wherever such third-party notices normally appear. The contents
          of the NOTICE file are for informational purposes only and
          do not modify the License. You may add Your own attribution
          notices within Derivative Works that You distribute, alongside
          or as an addendum to the NOTICE text from the Work, provided
          that such additional attribution notices cannot be construed
          as modifying the License.

      You may add Your own copyright statement to Your modifications and
      may provide additional or different license terms and conditions
      for use, reproduction, or distribution of Your modifications, or
      for any such Derivative Works as a whole, provided Your use,
      reproduction, and distribution of the Work otherwise complies with
      the conditions stated in this License.

   5. Submission of Contributions. Unless You explicitly state otherwise,
      any Contribution intentionally submitted for inclusion in the Work
      by You to the Licensor shall be under the terms and conditions of
      this License, without any additional terms or conditions.
      Notwithstanding the above, nothing herein shall supersede or modify
      the terms of any separate license agreement you may have executed
      with Licensor regarding such Contributions.

   6. Trademarks. This License does not grant permission to use the trade
      names, trademarks, service marks, or product names of the Licensor,
      except as required for reasonable and customary use in describing the
      origin of the Work and reproducing the content of the NOTICE file.

   7. Disclaimer of Warranty. Unless required by applicable law or
      agreed to in writing, Licensor provides the Work (and each
      Contributor provides its Contributions) on an "AS IS" BASIS,
      WITHOUT WARRANTIES OR CONDITIONS OF ANY KIND, either express or
      implied, including, without limitation, any warranties or conditions
      of TITLE, NON-INFRINGEMENT, MERCHANTABILITY, or FITNESS FOR A
      PARTICULAR PURPOSE. You are solely responsible for determining the
      appropriateness of using or redistributing the Work and assume any
      risks associated with Your exercise of permissions under this License.

   8. Limitation of Liability. In no event and under no legal theory,
      whether in tort (including negligence), contract, or otherwise,
      unless required by applicable law (such as deliberate and grossly
      negligent acts) or agreed to in writing, shall any Contributor be
      liable to You for damages, including any direct, indirect, special,
      incidental, or consequential damages of any character arising as a
      result of this License or out of the use or inability to use the
      Work (including but not limited to damages for loss of goodwill,
      work stoppage, computer failure or malfunction, or any and all
      other commercial damages or losses), even if such Contributor
      has been advised of the possibility of such damages.

   9. Accepting Warranty or Additional Liability. While redistributing
      the Work or Derivative Works thereof, You may choose to offer,
      and charge a fee for, acceptance of support, warranty, indemnity,
      or other liability obligations and/or rights consistent with this
      License. However, in accepting such obligations, You may act only
      on Your own behalf and on Your sole responsibility, not on behalf
      of any other Contributor, and only if You agree to indemnify,
      defend, and hold each Contributor harmless for any liability
      incurred by, or claims asserted against, such Contributor by reason
      of your accepting any such warranty or additional liability.

   END OF TERMS AND CONDITIONS

   APPENDIX: How to apply the Apache License to your work.

      To apply the Apache License to your work, attach the following
      boilerplate notice, with the fields enclosed by brackets "[]"
      replaced with your own identifying information. (Don't include
      the brackets!)  The text should be enclosed in the appropriate
      comment syntax for the file format. We also recommend that a
      file or class name and description of purpose be included on the
      same "printed page" as the copyright notice for easier
      identification within third-party archives.

   Copyright [yyyy] [name of copyright owner]

   Licensed under the Apache License, Version 2.0 (the "License");
   you may not use this file except in compliance with the License.
   You may obtain a copy of the License at

       http://www.apache.org/licenses/LICENSE-2.0

   Unless required by applicable law or agreed to in writing, software
   distributed under the License is distributed on an "AS IS" BASIS,
   WITHOUT WARRANTIES OR CONDITIONS OF ANY KIND, either express or implied.
   See the License for the specific language governing permissions and
   limitations under the License.
```

### @newrelic/koa

This product includes source derived from [@newrelic/koa](https://github.com/newrelic/node-newrelic-koa) ([v8.0.1](https://github.com/newrelic/node-newrelic-koa/tree/v8.0.1)), distributed under the [Apache-2.0 License](https://github.com/newrelic/node-newrelic-koa/blob/v8.0.1/LICENSE):

```
Apache License
                           Version 2.0, January 2004
                        http://www.apache.org/licenses/

   TERMS AND CONDITIONS FOR USE, REPRODUCTION, AND DISTRIBUTION

   1. Definitions.

      "License" shall mean the terms and conditions for use, reproduction,
      and distribution as defined by Sections 1 through 9 of this document.

      "Licensor" shall mean the copyright owner or entity authorized by
      the copyright owner that is granting the License.

      "Legal Entity" shall mean the union of the acting entity and all
      other entities that control, are controlled by, or are under common
      control with that entity. For the purposes of this definition,
      "control" means (i) the power, direct or indirect, to cause the
      direction or management of such entity, whether by contract or
      otherwise, or (ii) ownership of fifty percent (50%) or more of the
      outstanding shares, or (iii) beneficial ownership of such entity.

      "You" (or "Your") shall mean an individual or Legal Entity
      exercising permissions granted by this License.

      "Source" form shall mean the preferred form for making modifications,
      including but not limited to software source code, documentation
      source, and configuration files.

      "Object" form shall mean any form resulting from mechanical
      transformation or translation of a Source form, including but
      not limited to compiled object code, generated documentation,
      and conversions to other media types.

      "Work" shall mean the work of authorship, whether in Source or
      Object form, made available under the License, as indicated by a
      copyright notice that is included in or attached to the work
      (an example is provided in the Appendix below).

      "Derivative Works" shall mean any work, whether in Source or Object
      form, that is based on (or derived from) the Work and for which the
      editorial revisions, annotations, elaborations, or other modifications
      represent, as a whole, an original work of authorship. For the purposes
      of this License, Derivative Works shall not include works that remain
      separable from, or merely link (or bind by name) to the interfaces of,
      the Work and Derivative Works thereof.

      "Contribution" shall mean any work of authorship, including
      the original version of the Work and any modifications or additions
      to that Work or Derivative Works thereof, that is intentionally
      submitted to Licensor for inclusion in the Work by the copyright owner
      or by an individual or Legal Entity authorized to submit on behalf of
      the copyright owner. For the purposes of this definition, "submitted"
      means any form of electronic, verbal, or written communication sent
      to the Licensor or its representatives, including but not limited to
      communication on electronic mailing lists, source code control systems,
      and issue tracking systems that are managed by, or on behalf of, the
      Licensor for the purpose of discussing and improving the Work, but
      excluding communication that is conspicuously marked or otherwise
      designated in writing by the copyright owner as "Not a Contribution."

      "Contributor" shall mean Licensor and any individual or Legal Entity
      on behalf of whom a Contribution has been received by Licensor and
      subsequently incorporated within the Work.

   2. Grant of Copyright License. Subject to the terms and conditions of
      this License, each Contributor hereby grants to You a perpetual,
      worldwide, non-exclusive, no-charge, royalty-free, irrevocable
      copyright license to reproduce, prepare Derivative Works of,
      publicly display, publicly perform, sublicense, and distribute the
      Work and such Derivative Works in Source or Object form.

   3. Grant of Patent License. Subject to the terms and conditions of
      this License, each Contributor hereby grants to You a perpetual,
      worldwide, non-exclusive, no-charge, royalty-free, irrevocable
      (except as stated in this section) patent license to make, have made,
      use, offer to sell, sell, import, and otherwise transfer the Work,
      where such license applies only to those patent claims licensable
      by such Contributor that are necessarily infringed by their
      Contribution(s) alone or by combination of their Contribution(s)
      with the Work to which such Contribution(s) was submitted. If You
      institute patent litigation against any entity (including a
      cross-claim or counterclaim in a lawsuit) alleging that the Work
      or a Contribution incorporated within the Work constitutes direct
      or contributory patent infringement, then any patent licenses
      granted to You under this License for that Work shall terminate
      as of the date such litigation is filed.

   4. Redistribution. You may reproduce and distribute copies of the
      Work or Derivative Works thereof in any medium, with or without
      modifications, and in Source or Object form, provided that You
      meet the following conditions:

      (a) You must give any other recipients of the Work or
          Derivative Works a copy of this License; and

      (b) You must cause any modified files to carry prominent notices
          stating that You changed the files; and

      (c) You must retain, in the Source form of any Derivative Works
          that You distribute, all copyright, patent, trademark, and
          attribution notices from the Source form of the Work,
          excluding those notices that do not pertain to any part of
          the Derivative Works; and

      (d) If the Work includes a "NOTICE" text file as part of its
          distribution, then any Derivative Works that You distribute must
          include a readable copy of the attribution notices contained
          within such NOTICE file, excluding those notices that do not
          pertain to any part of the Derivative Works, in at least one
          of the following places: within a NOTICE text file distributed
          as part of the Derivative Works; within the Source form or
          documentation, if provided along with the Derivative Works; or,
          within a display generated by the Derivative Works, if and
          wherever such third-party notices normally appear. The contents
          of the NOTICE file are for informational purposes only and
          do not modify the License. You may add Your own attribution
          notices within Derivative Works that You distribute, alongside
          or as an addendum to the NOTICE text from the Work, provided
          that such additional attribution notices cannot be construed
          as modifying the License.

      You may add Your own copyright statement to Your modifications and
      may provide additional or different license terms and conditions
      for use, reproduction, or distribution of Your modifications, or
      for any such Derivative Works as a whole, provided Your use,
      reproduction, and distribution of the Work otherwise complies with
      the conditions stated in this License.

   5. Submission of Contributions. Unless You explicitly state otherwise,
      any Contribution intentionally submitted for inclusion in the Work
      by You to the Licensor shall be under the terms and conditions of
      this License, without any additional terms or conditions.
      Notwithstanding the above, nothing herein shall supersede or modify
      the terms of any separate license agreement you may have executed
      with Licensor regarding such Contributions.

   6. Trademarks. This License does not grant permission to use the trade
      names, trademarks, service marks, or product names of the Licensor,
      except as required for reasonable and customary use in describing the
      origin of the Work and reproducing the content of the NOTICE file.

   7. Disclaimer of Warranty. Unless required by applicable law or
      agreed to in writing, Licensor provides the Work (and each
      Contributor provides its Contributions) on an "AS IS" BASIS,
      WITHOUT WARRANTIES OR CONDITIONS OF ANY KIND, either express or
      implied, including, without limitation, any warranties or conditions
      of TITLE, NON-INFRINGEMENT, MERCHANTABILITY, or FITNESS FOR A
      PARTICULAR PURPOSE. You are solely responsible for determining the
      appropriateness of using or redistributing the Work and assume any
      risks associated with Your exercise of permissions under this License.

   8. Limitation of Liability. In no event and under no legal theory,
      whether in tort (including negligence), contract, or otherwise,
      unless required by applicable law (such as deliberate and grossly
      negligent acts) or agreed to in writing, shall any Contributor be
      liable to You for damages, including any direct, indirect, special,
      incidental, or consequential damages of any character arising as a
      result of this License or out of the use or inability to use the
      Work (including but not limited to damages for loss of goodwill,
      work stoppage, computer failure or malfunction, or any and all
      other commercial damages or losses), even if such Contributor
      has been advised of the possibility of such damages.

   9. Accepting Warranty or Additional Liability. While redistributing
      the Work or Derivative Works thereof, You may choose to offer,
      and charge a fee for, acceptance of support, warranty, indemnity,
      or other liability obligations and/or rights consistent with this
      License. However, in accepting such obligations, You may act only
      on Your own behalf and on Your sole responsibility, not on behalf
      of any other Contributor, and only if You agree to indemnify,
      defend, and hold each Contributor harmless for any liability
      incurred by, or claims asserted against, such Contributor by reason
      of your accepting any such warranty or additional liability.

   END OF TERMS AND CONDITIONS

   APPENDIX: How to apply the Apache License to your work.

      To apply the Apache License to your work, attach the following
      boilerplate notice, with the fields enclosed by brackets "[]"
      replaced with your own identifying information. (Don't include
      the brackets!)  The text should be enclosed in the appropriate
      comment syntax for the file format. We also recommend that a
      file or class name and description of purpose be included on the
      same "printed page" as the copyright notice for easier
      identification within third-party archives.

   Copyright [yyyy] [name of copyright owner]

   Licensed under the Apache License, Version 2.0 (the "License");
   you may not use this file except in compliance with the License.
   You may obtain a copy of the License at

       http://www.apache.org/licenses/LICENSE-2.0

   Unless required by applicable law or agreed to in writing, software
   distributed under the License is distributed on an "AS IS" BASIS,
   WITHOUT WARRANTIES OR CONDITIONS OF ANY KIND, either express or implied.
   See the License for the specific language governing permissions and
   limitations under the License.

```

### @newrelic/ritm

This product includes source derived from [@newrelic/ritm](https://github.com/newrelic-forks/require-in-the-middle) ([v7.2.0](https://github.com/newrelic-forks/require-in-the-middle/tree/v7.2.0)), distributed under the [MIT License](https://github.com/newrelic-forks/require-in-the-middle/blob/v7.2.0/LICENSE):

```
The MIT License (MIT)

Copyright (c) 2016-2019, Thomas Watson Steen
Copyright (c) 2019-2023, Elasticsearch B.V.

Permission is hereby granted, free of charge, to any person obtaining a copy
of this software and associated documentation files (the "Software"), to deal
in the Software without restriction, including without limitation the rights
to use, copy, modify, merge, publish, distribute, sublicense, and/or sell
copies of the Software, and to permit persons to whom the Software is
furnished to do so, subject to the following conditions:

The above copyright notice and this permission notice shall be included in all
copies or substantial portions of the Software.

THE SOFTWARE IS PROVIDED "AS IS", WITHOUT WARRANTY OF ANY KIND, EXPRESS OR
IMPLIED, INCLUDING BUT NOT LIMITED TO THE WARRANTIES OF MERCHANTABILITY,
FITNESS FOR A PARTICULAR PURPOSE AND NONINFRINGEMENT. IN NO EVENT SHALL THE
AUTHORS OR COPYRIGHT HOLDERS BE LIABLE FOR ANY CLAIM, DAMAGES OR OTHER
LIABILITY, WHETHER IN AN ACTION OF CONTRACT, TORT OR OTHERWISE, ARISING FROM,
OUT OF OR IN CONNECTION WITH THE SOFTWARE OR THE USE OR OTHER DEALINGS IN THE
SOFTWARE.

```

### @newrelic/security-agent

This product includes source derived from [@newrelic/security-agent](https://github.com/newrelic/csec-node-agent) ([v0.7.0](https://github.com/newrelic/csec-node-agent/tree/v0.7.0)), distributed under the [UNKNOWN License](https://github.com/newrelic/csec-node-agent/blob/v0.7.0/LICENSE):

```
## New Relic Pre-Release Software Notice

### Acceptance

This software license applies to the repositories, directories, or files that it has been associated with (referred to here as the “Pre-Release Software”). In order to get any license under these terms, you must agree to them as both strict obligations and conditions to all your licenses.
License

New Relic, Inc. (“New Relic”) grants you a license under its copyrights and patents to do everything necessary for you to use the Pre-Release Software for the Permitted Purposes and subject to your compliance with the Confidentiality terms and all other Restrictions on Use.  All other uses are prohibited.

### Permitted Purposes

The Pre-Release Software is solely for use with New Relic’s proprietary SaaS service (“New Relic Service”).   To use the Pre-Release Software you must have a valid and active  subscription agreement to the New Relic Service. You may not use the Pre-Release Software in conjunction with any other similar service. 

Use of the Pre-Release Software is limited to evaluation and feedback, including pull requests, of the pre-release features and capabilities. The use of the Pre-Release Software requires a signed New Relic Pre-Release Agreement.  The New Relic Pre-Release Agreement will control in event of a conflict with this license.  The Pre-Release Software is also subject to the New Relic pre-release policy.  A copy of the New Relic Pre-release policy available at https://docs.newrelic.com/docs/licenses/license-information/referenced-policies/new-relic-pre-release-policy/.

### Confidentiality

Any Pre-Release Software not posted publicly contains New Relic Trade Secrets. You may not disclose the features and capabilities of the Pre-Release Software to any third party by any means. You will use commercially reasonable measures to maintain the secrecy of the features and capabilities of the Pre-Release Software. Without limiting the permissions you receive under any open source software (“OSS”) license, you may not disclose the source code of any OSS included as part of the Pre-Release Software in a way that discloses the New Relic Trade Secrets.

### Restrictions on Use 

1. The use of the Pre-Release Software is limited to you and your organization. You cannot expose the Pre-Release Software to third parties via the network or use the Pre-Release Software on behalf of anyone else.
2. You cannot modify the Pre-Release Software. You can compile or link the Pre-Release Software into your programs as described in the New Relic Documentation, but you cannot otherwise make any derivative works of the Pre-Release Software.
3. You cannot reverse engineer or decompile the Pre-Release Software. 
4. You cannot use the Pre-Release Software for competitive analysis, benchmarking, or any purposes that compete with or are intended to compete with New Relic.
5. You cannot remove or obscure any proprietary notices in the Pre-Release Software.
6. You can only copy the Software to the extent needed to use the Pre-Release Software within your organization. You cannot distribute the Software to any third parties.
7. You can only use the New Relic Services and the Pre-Release Software consistent with New Relic’s product Documentation and Acceptable Use Policy.

### Intellectual Property

Any feedback provided to New Relic about the Pre-Release Software, including feedback provided as source code, comments, or other copyrightable or patentable material, is provided to New Relic under the terms of the Apache Software License, version 2. If you do not provide attribution information or a copy of the license with your feedback, you waive the performance of those requirements of the Apache License with respect to New Relic. The license grant regarding any feedback is irrevocable and persists past the termination of this license.

### Termination

This license terminates when the Pre-Release Software stops being provided by New Relic or when described by the New Relic Pre-Release Agreement, whichever comes first. When this license terminates, you have a commercially reasonable time to either remove the Pre-Release Software from your systems or to upgrade to a publicly released version of the Software.

### Other Terms

1. The Pre-Release Software is provided “AS IS.” New Relic disclaims all warranties, whether express, implied, statutory or otherwise, including warranties of merchantability, fitness for a particular purpose, title and noninfringement.
2. The Pre-Release Software has known flaws.  You use the Pre-Release Software at your own risk.
3. To the full extent permitted by law, New Relic will have no liability arising from or related to the Pre-Release Software or from this license for any direct, indirect, special, incidental, or consequential damages of any kind, even if advised of their possibility in advance, and regardless of legal theory (whether contract, tort, negligence, strict liability or otherwise).
4. The Pre-Release Software may contain third-party software, including open source software. The third party software is governed by its own license and subject to its own terms, disclosed in the provided licensing information associated with the third party components.   If a source code disclosure is required under the terms of the license covering any OSS component, the source code can be requested of New Relic by emailing opensource@newrelic.com. 

```

### @newrelic/superagent

This product includes source derived from [@newrelic/superagent](https://github.com/newrelic/node-newrelic-superagent) ([v7.0.1](https://github.com/newrelic/node-newrelic-superagent/tree/v7.0.1)), distributed under the [Apache-2.0 License](https://github.com/newrelic/node-newrelic-superagent/blob/v7.0.1/LICENSE):

```
                                 Apache License
                           Version 2.0, January 2004
                        http://www.apache.org/licenses/

   TERMS AND CONDITIONS FOR USE, REPRODUCTION, AND DISTRIBUTION

   1. Definitions.

      "License" shall mean the terms and conditions for use, reproduction,
      and distribution as defined by Sections 1 through 9 of this document.

      "Licensor" shall mean the copyright owner or entity authorized by
      the copyright owner that is granting the License.

      "Legal Entity" shall mean the union of the acting entity and all
      other entities that control, are controlled by, or are under common
      control with that entity. For the purposes of this definition,
      "control" means (i) the power, direct or indirect, to cause the
      direction or management of such entity, whether by contract or
      otherwise, or (ii) ownership of fifty percent (50%) or more of the
      outstanding shares, or (iii) beneficial ownership of such entity.

      "You" (or "Your") shall mean an individual or Legal Entity
      exercising permissions granted by this License.

      "Source" form shall mean the preferred form for making modifications,
      including but not limited to software source code, documentation
      source, and configuration files.

      "Object" form shall mean any form resulting from mechanical
      transformation or translation of a Source form, including but
      not limited to compiled object code, generated documentation,
      and conversions to other media types.

      "Work" shall mean the work of authorship, whether in Source or
      Object form, made available under the License, as indicated by a
      copyright notice that is included in or attached to the work
      (an example is provided in the Appendix below).

      "Derivative Works" shall mean any work, whether in Source or Object
      form, that is based on (or derived from) the Work and for which the
      editorial revisions, annotations, elaborations, or other modifications
      represent, as a whole, an original work of authorship. For the purposes
      of this License, Derivative Works shall not include works that remain
      separable from, or merely link (or bind by name) to the interfaces of,
      the Work and Derivative Works thereof.

      "Contribution" shall mean any work of authorship, including
      the original version of the Work and any modifications or additions
      to that Work or Derivative Works thereof, that is intentionally
      submitted to Licensor for inclusion in the Work by the copyright owner
      or by an individual or Legal Entity authorized to submit on behalf of
      the copyright owner. For the purposes of this definition, "submitted"
      means any form of electronic, verbal, or written communication sent
      to the Licensor or its representatives, including but not limited to
      communication on electronic mailing lists, source code control systems,
      and issue tracking systems that are managed by, or on behalf of, the
      Licensor for the purpose of discussing and improving the Work, but
      excluding communication that is conspicuously marked or otherwise
      designated in writing by the copyright owner as "Not a Contribution."

      "Contributor" shall mean Licensor and any individual or Legal Entity
      on behalf of whom a Contribution has been received by Licensor and
      subsequently incorporated within the Work.

   2. Grant of Copyright License. Subject to the terms and conditions of
      this License, each Contributor hereby grants to You a perpetual,
      worldwide, non-exclusive, no-charge, royalty-free, irrevocable
      copyright license to reproduce, prepare Derivative Works of,
      publicly display, publicly perform, sublicense, and distribute the
      Work and such Derivative Works in Source or Object form.

   3. Grant of Patent License. Subject to the terms and conditions of
      this License, each Contributor hereby grants to You a perpetual,
      worldwide, non-exclusive, no-charge, royalty-free, irrevocable
      (except as stated in this section) patent license to make, have made,
      use, offer to sell, sell, import, and otherwise transfer the Work,
      where such license applies only to those patent claims licensable
      by such Contributor that are necessarily infringed by their
      Contribution(s) alone or by combination of their Contribution(s)
      with the Work to which such Contribution(s) was submitted. If You
      institute patent litigation against any entity (including a
      cross-claim or counterclaim in a lawsuit) alleging that the Work
      or a Contribution incorporated within the Work constitutes direct
      or contributory patent infringement, then any patent licenses
      granted to You under this License for that Work shall terminate
      as of the date such litigation is filed.

   4. Redistribution. You may reproduce and distribute copies of the
      Work or Derivative Works thereof in any medium, with or without
      modifications, and in Source or Object form, provided that You
      meet the following conditions:

      (a) You must give any other recipients of the Work or
          Derivative Works a copy of this License; and

      (b) You must cause any modified files to carry prominent notices
          stating that You changed the files; and

      (c) You must retain, in the Source form of any Derivative Works
          that You distribute, all copyright, patent, trademark, and
          attribution notices from the Source form of the Work,
          excluding those notices that do not pertain to any part of
          the Derivative Works; and

      (d) If the Work includes a "NOTICE" text file as part of its
          distribution, then any Derivative Works that You distribute must
          include a readable copy of the attribution notices contained
          within such NOTICE file, excluding those notices that do not
          pertain to any part of the Derivative Works, in at least one
          of the following places: within a NOTICE text file distributed
          as part of the Derivative Works; within the Source form or
          documentation, if provided along with the Derivative Works; or,
          within a display generated by the Derivative Works, if and
          wherever such third-party notices normally appear. The contents
          of the NOTICE file are for informational purposes only and
          do not modify the License. You may add Your own attribution
          notices within Derivative Works that You distribute, alongside
          or as an addendum to the NOTICE text from the Work, provided
          that such additional attribution notices cannot be construed
          as modifying the License.

      You may add Your own copyright statement to Your modifications and
      may provide additional or different license terms and conditions
      for use, reproduction, or distribution of Your modifications, or
      for any such Derivative Works as a whole, provided Your use,
      reproduction, and distribution of the Work otherwise complies with
      the conditions stated in this License.

   5. Submission of Contributions. Unless You explicitly state otherwise,
      any Contribution intentionally submitted for inclusion in the Work
      by You to the Licensor shall be under the terms and conditions of
      this License, without any additional terms or conditions.
      Notwithstanding the above, nothing herein shall supersede or modify
      the terms of any separate license agreement you may have executed
      with Licensor regarding such Contributions.

   6. Trademarks. This License does not grant permission to use the trade
      names, trademarks, service marks, or product names of the Licensor,
      except as required for reasonable and customary use in describing the
      origin of the Work and reproducing the content of the NOTICE file.

   7. Disclaimer of Warranty. Unless required by applicable law or
      agreed to in writing, Licensor provides the Work (and each
      Contributor provides its Contributions) on an "AS IS" BASIS,
      WITHOUT WARRANTIES OR CONDITIONS OF ANY KIND, either express or
      implied, including, without limitation, any warranties or conditions
      of TITLE, NON-INFRINGEMENT, MERCHANTABILITY, or FITNESS FOR A
      PARTICULAR PURPOSE. You are solely responsible for determining the
      appropriateness of using or redistributing the Work and assume any
      risks associated with Your exercise of permissions under this License.

   8. Limitation of Liability. In no event and under no legal theory,
      whether in tort (including negligence), contract, or otherwise,
      unless required by applicable law (such as deliberate and grossly
      negligent acts) or agreed to in writing, shall any Contributor be
      liable to You for damages, including any direct, indirect, special,
      incidental, or consequential damages of any character arising as a
      result of this License or out of the use or inability to use the
      Work (including but not limited to damages for loss of goodwill,
      work stoppage, computer failure or malfunction, or any and all
      other commercial damages or losses), even if such Contributor
      has been advised of the possibility of such damages.

   9. Accepting Warranty or Additional Liability. While redistributing
      the Work or Derivative Works thereof, You may choose to offer,
      and charge a fee for, acceptance of support, warranty, indemnity,
      or other liability obligations and/or rights consistent with this
      License. However, in accepting such obligations, You may act only
      on Your own behalf and on Your sole responsibility, not on behalf
      of any other Contributor, and only if You agree to indemnify,
      defend, and hold each Contributor harmless for any liability
      incurred by, or claims asserted against, such Contributor by reason
      of your accepting any such warranty or additional liability.

   END OF TERMS AND CONDITIONS

   APPENDIX: How to apply the Apache License to your work.

      To apply the Apache License to your work, attach the following
      boilerplate notice, with the fields enclosed by brackets "[]"
      replaced with your own identifying information. (Don't include
      the brackets!)  The text should be enclosed in the appropriate
      comment syntax for the file format. We also recommend that a
      file or class name and description of purpose be included on the
      same "printed page" as the copyright notice for easier
      identification within third-party archives.

   Copyright [yyyy] [name of copyright owner]

   Licensed under the Apache License, Version 2.0 (the "License");
   you may not use this file except in compliance with the License.
   You may obtain a copy of the License at

       http://www.apache.org/licenses/LICENSE-2.0

   Unless required by applicable law or agreed to in writing, software
   distributed under the License is distributed on an "AS IS" BASIS,
   WITHOUT WARRANTIES OR CONDITIONS OF ANY KIND, either express or implied.
   See the License for the specific language governing permissions and
   limitations under the License.

```

### @tyriar/fibonacci-heap

This product includes source derived from [@tyriar/fibonacci-heap](https://github.com/gwtw/ts-fibonacci-heap) ([v2.0.9](https://github.com/gwtw/ts-fibonacci-heap/tree/v2.0.9)), distributed under the [MIT License](https://github.com/gwtw/ts-fibonacci-heap/blob/v2.0.9/LICENSE):

```
The MIT License (MIT)

Copyright (c) 2014 Daniel Imms, http://www.growingwiththeweb.com

Permission is hereby granted, free of charge, to any person obtaining a copy
of this software and associated documentation files (the "Software"), to deal
in the Software without restriction, including without limitation the rights
to use, copy, modify, merge, publish, distribute, sublicense, and/or sell
copies of the Software, and to permit persons to whom the Software is
furnished to do so, subject to the following conditions:

The above copyright notice and this permission notice shall be included in
all copies or substantial portions of the Software.

THE SOFTWARE IS PROVIDED "AS IS", WITHOUT WARRANTY OF ANY KIND, EXPRESS OR
IMPLIED, INCLUDING BUT NOT LIMITED TO THE WARRANTIES OF MERCHANTABILITY,
FITNESS FOR A PARTICULAR PURPOSE AND NONINFRINGEMENT. IN NO EVENT SHALL THE
AUTHORS OR COPYRIGHT HOLDERS BE LIABLE FOR ANY CLAIM, DAMAGES OR OTHER
LIABILITY, WHETHER IN AN ACTION OF CONTRACT, TORT OR OTHERWISE, ARISING FROM,
OUT OF OR IN CONNECTION WITH THE SOFTWARE OR THE USE OR OTHER DEALINGS IN
THE SOFTWARE.

```

### concat-stream

This product includes source derived from [concat-stream](https://github.com/maxogden/concat-stream) ([v2.0.0](https://github.com/maxogden/concat-stream/tree/v2.0.0)), distributed under the [MIT License](https://github.com/maxogden/concat-stream/blob/v2.0.0/LICENSE):

```
The MIT License

Copyright (c) 2013 Max Ogden

Permission is hereby granted, free of charge, 
to any person obtaining a copy of this software and 
associated documentation files (the "Software"), to 
deal in the Software without restriction, including 
without limitation the rights to use, copy, modify, 
merge, publish, distribute, sublicense, and/or sell 
copies of the Software, and to permit persons to whom 
the Software is furnished to do so, 
subject to the following conditions:

The above copyright notice and this permission notice 
shall be included in all copies or substantial portions of the Software.

THE SOFTWARE IS PROVIDED "AS IS", WITHOUT WARRANTY OF ANY KIND, 
EXPRESS OR IMPLIED, INCLUDING BUT NOT LIMITED TO THE WARRANTIES 
OF MERCHANTABILITY, FITNESS FOR A PARTICULAR PURPOSE AND NONINFRINGEMENT. 
IN NO EVENT SHALL THE AUTHORS OR COPYRIGHT HOLDERS BE LIABLE FOR 
ANY CLAIM, DAMAGES OR OTHER LIABILITY, WHETHER IN AN ACTION OF CONTRACT, 
TORT OR OTHERWISE, ARISING FROM, OUT OF OR IN CONNECTION WITH THE 
SOFTWARE OR THE USE OR OTHER DEALINGS IN THE SOFTWARE.
```

### https-proxy-agent

This product includes source derived from [https-proxy-agent](https://github.com/TooTallNate/proxy-agents) ([v7.0.2](https://github.com/TooTallNate/proxy-agents/tree/v7.0.2)), distributed under the [MIT License](https://github.com/TooTallNate/proxy-agents/blob/v7.0.2/README.md):

```
MIT License

Copyright (c) <year> <copyright holders>

Permission is hereby granted, free of charge, to any person obtaining a copy of this software and associated documentation files (the "Software"), to deal in the Software without restriction, including without limitation the rights to use, copy, modify, merge, publish, distribute, sublicense, and/or sell copies of the Software, and to permit persons to whom the Software is furnished to do so, subject to the following conditions:

The above copyright notice and this permission notice shall be included in all copies or substantial portions of the Software.

THE SOFTWARE IS PROVIDED "AS IS", WITHOUT WARRANTY OF ANY KIND, EXPRESS OR IMPLIED, INCLUDING BUT NOT LIMITED TO THE WARRANTIES OF MERCHANTABILITY, FITNESS FOR A PARTICULAR PURPOSE AND NONINFRINGEMENT. IN NO EVENT SHALL THE AUTHORS OR COPYRIGHT HOLDERS BE LIABLE FOR ANY CLAIM, DAMAGES OR OTHER LIABILITY, WHETHER IN AN ACTION OF CONTRACT, TORT OR OTHERWISE, ARISING FROM, OUT OF OR IN CONNECTION WITH THE SOFTWARE OR THE USE OR OTHER DEALINGS IN THE SOFTWARE.
```

### import-in-the-middle

This product includes source derived from [import-in-the-middle](https://github.com/DataDog/import-in-the-middle) ([v1.6.0](https://github.com/DataDog/import-in-the-middle/tree/v1.6.0)), distributed under the [Apache-2.0 License](https://github.com/DataDog/import-in-the-middle/blob/v1.6.0/LICENSE):

```
Copyright 2021 Datadog, Inc.

Licensed under the Apache License, Version 2.0 (the "License");
you may not use this file except in compliance with the License.
You may obtain a copy of the License at

    http://www.apache.org/licenses/LICENSE-2.0

Unless required by applicable law or agreed to in writing, software
distributed under the License is distributed on an "AS IS" BASIS,
WITHOUT WARRANTIES OR CONDITIONS OF ANY KIND, either express or implied.
See the License for the specific language governing permissions and
limitations under the License.

```

### json-bigint

This product includes source derived from [json-bigint](https://github.com/sidorares/json-bigint) ([v1.0.0](https://github.com/sidorares/json-bigint/tree/v1.0.0)), distributed under the [MIT License](https://github.com/sidorares/json-bigint/blob/v1.0.0/LICENSE):

```
The MIT License (MIT)

Copyright (c) 2013 Andrey Sidorov

Permission is hereby granted, free of charge, to any person obtaining a copy of
this software and associated documentation files (the "Software"), to deal in
the Software without restriction, including without limitation the rights to
use, copy, modify, merge, publish, distribute, sublicense, and/or sell copies of
the Software, and to permit persons to whom the Software is furnished to do so,
subject to the following conditions:

The above copyright notice and this permission notice shall be included in all
copies or substantial portions of the Software.

THE SOFTWARE IS PROVIDED "AS IS", WITHOUT WARRANTY OF ANY KIND, EXPRESS OR
IMPLIED, INCLUDING BUT NOT LIMITED TO THE WARRANTIES OF MERCHANTABILITY, FITNESS
FOR A PARTICULAR PURPOSE AND NONINFRINGEMENT. IN NO EVENT SHALL THE AUTHORS OR
COPYRIGHT HOLDERS BE LIABLE FOR ANY CLAIM, DAMAGES OR OTHER LIABILITY, WHETHER
IN AN ACTION OF CONTRACT, TORT OR OTHERWISE, ARISING FROM, OUT OF OR IN
CONNECTION WITH THE SOFTWARE OR THE USE OR OTHER DEALINGS IN THE SOFTWARE.

```

### json-stringify-safe

This product includes source derived from [json-stringify-safe](https://github.com/isaacs/json-stringify-safe) ([v5.0.1](https://github.com/isaacs/json-stringify-safe/tree/v5.0.1)), distributed under the [ISC License](https://github.com/isaacs/json-stringify-safe/blob/v5.0.1/LICENSE):

```
The ISC License

Copyright (c) Isaac Z. Schlueter and Contributors

Permission to use, copy, modify, and/or distribute this software for any
purpose with or without fee is hereby granted, provided that the above
copyright notice and this permission notice appear in all copies.

THE SOFTWARE IS PROVIDED "AS IS" AND THE AUTHOR DISCLAIMS ALL WARRANTIES
WITH REGARD TO THIS SOFTWARE INCLUDING ALL IMPLIED WARRANTIES OF
MERCHANTABILITY AND FITNESS. IN NO EVENT SHALL THE AUTHOR BE LIABLE FOR
ANY SPECIAL, DIRECT, INDIRECT, OR CONSEQUENTIAL DAMAGES OR ANY DAMAGES
WHATSOEVER RESULTING FROM LOSS OF USE, DATA OR PROFITS, WHETHER IN AN
ACTION OF CONTRACT, NEGLIGENCE OR OTHER TORTIOUS ACTION, ARISING OUT OF OR
IN CONNECTION WITH THE USE OR PERFORMANCE OF THIS SOFTWARE.

```

### module-details-from-path

This product includes source derived from [module-details-from-path](https://github.com/watson/module-details-from-path) ([v1.0.3](https://github.com/watson/module-details-from-path/tree/v1.0.3)), distributed under the [MIT License](https://github.com/watson/module-details-from-path/blob/v1.0.3/LICENSE):

```
The MIT License (MIT)

Copyright (c) 2016 Thomas Watson Steen

Permission is hereby granted, free of charge, to any person obtaining a copy
of this software and associated documentation files (the "Software"), to deal
in the Software without restriction, including without limitation the rights
to use, copy, modify, merge, publish, distribute, sublicense, and/or sell
copies of the Software, and to permit persons to whom the Software is
furnished to do so, subject to the following conditions:

The above copyright notice and this permission notice shall be included in all
copies or substantial portions of the Software.

THE SOFTWARE IS PROVIDED "AS IS", WITHOUT WARRANTY OF ANY KIND, EXPRESS OR
IMPLIED, INCLUDING BUT NOT LIMITED TO THE WARRANTIES OF MERCHANTABILITY,
FITNESS FOR A PARTICULAR PURPOSE AND NONINFRINGEMENT. IN NO EVENT SHALL THE
AUTHORS OR COPYRIGHT HOLDERS BE LIABLE FOR ANY CLAIM, DAMAGES OR OTHER
LIABILITY, WHETHER IN AN ACTION OF CONTRACT, TORT OR OTHERWISE, ARISING FROM,
OUT OF OR IN CONNECTION WITH THE SOFTWARE OR THE USE OR OTHER DEALINGS IN THE
SOFTWARE.

```

### readable-stream

This product includes source derived from [readable-stream](https://github.com/nodejs/readable-stream) ([v3.6.2](https://github.com/nodejs/readable-stream/tree/v3.6.2)), distributed under the [MIT License](https://github.com/nodejs/readable-stream/blob/v3.6.2/LICENSE):

```
Node.js is licensed for use as follows:

"""
Copyright Node.js contributors. All rights reserved.

Permission is hereby granted, free of charge, to any person obtaining a copy
of this software and associated documentation files (the "Software"), to
deal in the Software without restriction, including without limitation the
rights to use, copy, modify, merge, publish, distribute, sublicense, and/or
sell copies of the Software, and to permit persons to whom the Software is
furnished to do so, subject to the following conditions:

The above copyright notice and this permission notice shall be included in
all copies or substantial portions of the Software.

THE SOFTWARE IS PROVIDED "AS IS", WITHOUT WARRANTY OF ANY KIND, EXPRESS OR
IMPLIED, INCLUDING BUT NOT LIMITED TO THE WARRANTIES OF MERCHANTABILITY,
FITNESS FOR A PARTICULAR PURPOSE AND NONINFRINGEMENT. IN NO EVENT SHALL THE
AUTHORS OR COPYRIGHT HOLDERS BE LIABLE FOR ANY CLAIM, DAMAGES OR OTHER
LIABILITY, WHETHER IN AN ACTION OF CONTRACT, TORT OR OTHERWISE, ARISING
FROM, OUT OF OR IN CONNECTION WITH THE SOFTWARE OR THE USE OR OTHER DEALINGS
IN THE SOFTWARE.
"""

This license applies to parts of Node.js originating from the
https://github.com/joyent/node repository:

"""
Copyright Joyent, Inc. and other Node contributors. All rights reserved.
Permission is hereby granted, free of charge, to any person obtaining a copy
of this software and associated documentation files (the "Software"), to
deal in the Software without restriction, including without limitation the
rights to use, copy, modify, merge, publish, distribute, sublicense, and/or
sell copies of the Software, and to permit persons to whom the Software is
furnished to do so, subject to the following conditions:

The above copyright notice and this permission notice shall be included in
all copies or substantial portions of the Software.

THE SOFTWARE IS PROVIDED "AS IS", WITHOUT WARRANTY OF ANY KIND, EXPRESS OR
IMPLIED, INCLUDING BUT NOT LIMITED TO THE WARRANTIES OF MERCHANTABILITY,
FITNESS FOR A PARTICULAR PURPOSE AND NONINFRINGEMENT. IN NO EVENT SHALL THE
AUTHORS OR COPYRIGHT HOLDERS BE LIABLE FOR ANY CLAIM, DAMAGES OR OTHER
LIABILITY, WHETHER IN AN ACTION OF CONTRACT, TORT OR OTHERWISE, ARISING
FROM, OUT OF OR IN CONNECTION WITH THE SOFTWARE OR THE USE OR OTHER DEALINGS
IN THE SOFTWARE.
"""

```

### semver

This product includes source derived from [semver](https://github.com/npm/node-semver) ([v7.5.4](https://github.com/npm/node-semver/tree/v7.5.4)), distributed under the [ISC License](https://github.com/npm/node-semver/blob/v7.5.4/LICENSE):

```
The ISC License

Copyright (c) Isaac Z. Schlueter and Contributors

Permission to use, copy, modify, and/or distribute this software for any
purpose with or without fee is hereby granted, provided that the above
copyright notice and this permission notice appear in all copies.

THE SOFTWARE IS PROVIDED "AS IS" AND THE AUTHOR DISCLAIMS ALL WARRANTIES
WITH REGARD TO THIS SOFTWARE INCLUDING ALL IMPLIED WARRANTIES OF
MERCHANTABILITY AND FITNESS. IN NO EVENT SHALL THE AUTHOR BE LIABLE FOR
ANY SPECIAL, DIRECT, INDIRECT, OR CONSEQUENTIAL DAMAGES OR ANY DAMAGES
WHATSOEVER RESULTING FROM LOSS OF USE, DATA OR PROFITS, WHETHER IN AN
ACTION OF CONTRACT, NEGLIGENCE OR OTHER TORTIOUS ACTION, ARISING OUT OF OR
IN CONNECTION WITH THE USE OR PERFORMANCE OF THIS SOFTWARE.

```

### winston-transport

This product includes source derived from [winston-transport](https://github.com/winstonjs/winston-transport) ([v4.5.0](https://github.com/winstonjs/winston-transport/tree/v4.5.0)), distributed under the [MIT License](https://github.com/winstonjs/winston-transport/blob/v4.5.0/LICENSE):

```
The MIT License (MIT)

Copyright (c) 2015 Charlie Robbins & the contributors.

Permission is hereby granted, free of charge, to any person obtaining a copy
of this software and associated documentation files (the "Software"), to deal
in the Software without restriction, including without limitation the rights
to use, copy, modify, merge, publish, distribute, sublicense, and/or sell
copies of the Software, and to permit persons to whom the Software is
furnished to do so, subject to the following conditions:

The above copyright notice and this permission notice shall be included in all
copies or substantial portions of the Software.

THE SOFTWARE IS PROVIDED "AS IS", WITHOUT WARRANTY OF ANY KIND, EXPRESS OR
IMPLIED, INCLUDING BUT NOT LIMITED TO THE WARRANTIES OF MERCHANTABILITY,
FITNESS FOR A PARTICULAR PURPOSE AND NONINFRINGEMENT. IN NO EVENT SHALL THE
AUTHORS OR COPYRIGHT HOLDERS BE LIABLE FOR ANY CLAIM, DAMAGES OR OTHER
LIABILITY, WHETHER IN AN ACTION OF CONTRACT, TORT OR OTHERWISE, ARISING FROM,
OUT OF OR IN CONNECTION WITH THE SOFTWARE OR THE USE OR OTHER DEALINGS IN THE
SOFTWARE.


```


## devDependencies

### @newrelic/eslint-config

This product includes source derived from [@newrelic/eslint-config](https://github.com/newrelic/eslint-config-newrelic) ([v0.3.0](https://github.com/newrelic/eslint-config-newrelic/tree/v0.3.0)), distributed under the [Apache-2.0 License](https://github.com/newrelic/eslint-config-newrelic/blob/v0.3.0/LICENSE):

```
                                 Apache License
                           Version 2.0, January 2004
                        http://www.apache.org/licenses/

   TERMS AND CONDITIONS FOR USE, REPRODUCTION, AND DISTRIBUTION

   1. Definitions.

      "License" shall mean the terms and conditions for use, reproduction,
      and distribution as defined by Sections 1 through 9 of this document.

      "Licensor" shall mean the copyright owner or entity authorized by
      the copyright owner that is granting the License.

      "Legal Entity" shall mean the union of the acting entity and all
      other entities that control, are controlled by, or are under common
      control with that entity. For the purposes of this definition,
      "control" means (i) the power, direct or indirect, to cause the
      direction or management of such entity, whether by contract or
      otherwise, or (ii) ownership of fifty percent (50%) or more of the
      outstanding shares, or (iii) beneficial ownership of such entity.

      "You" (or "Your") shall mean an individual or Legal Entity
      exercising permissions granted by this License.

      "Source" form shall mean the preferred form for making modifications,
      including but not limited to software source code, documentation
      source, and configuration files.

      "Object" form shall mean any form resulting from mechanical
      transformation or translation of a Source form, including but
      not limited to compiled object code, generated documentation,
      and conversions to other media types.

      "Work" shall mean the work of authorship, whether in Source or
      Object form, made available under the License, as indicated by a
      copyright notice that is included in or attached to the work
      (an example is provided in the Appendix below).

      "Derivative Works" shall mean any work, whether in Source or Object
      form, that is based on (or derived from) the Work and for which the
      editorial revisions, annotations, elaborations, or other modifications
      represent, as a whole, an original work of authorship. For the purposes
      of this License, Derivative Works shall not include works that remain
      separable from, or merely link (or bind by name) to the interfaces of,
      the Work and Derivative Works thereof.

      "Contribution" shall mean any work of authorship, including
      the original version of the Work and any modifications or additions
      to that Work or Derivative Works thereof, that is intentionally
      submitted to Licensor for inclusion in the Work by the copyright owner
      or by an individual or Legal Entity authorized to submit on behalf of
      the copyright owner. For the purposes of this definition, "submitted"
      means any form of electronic, verbal, or written communication sent
      to the Licensor or its representatives, including but not limited to
      communication on electronic mailing lists, source code control systems,
      and issue tracking systems that are managed by, or on behalf of, the
      Licensor for the purpose of discussing and improving the Work, but
      excluding communication that is conspicuously marked or otherwise
      designated in writing by the copyright owner as "Not a Contribution."

      "Contributor" shall mean Licensor and any individual or Legal Entity
      on behalf of whom a Contribution has been received by Licensor and
      subsequently incorporated within the Work.

   2. Grant of Copyright License. Subject to the terms and conditions of
      this License, each Contributor hereby grants to You a perpetual,
      worldwide, non-exclusive, no-charge, royalty-free, irrevocable
      copyright license to reproduce, prepare Derivative Works of,
      publicly display, publicly perform, sublicense, and distribute the
      Work and such Derivative Works in Source or Object form.

   3. Grant of Patent License. Subject to the terms and conditions of
      this License, each Contributor hereby grants to You a perpetual,
      worldwide, non-exclusive, no-charge, royalty-free, irrevocable
      (except as stated in this section) patent license to make, have made,
      use, offer to sell, sell, import, and otherwise transfer the Work,
      where such license applies only to those patent claims licensable
      by such Contributor that are necessarily infringed by their
      Contribution(s) alone or by combination of their Contribution(s)
      with the Work to which such Contribution(s) was submitted. If You
      institute patent litigation against any entity (including a
      cross-claim or counterclaim in a lawsuit) alleging that the Work
      or a Contribution incorporated within the Work constitutes direct
      or contributory patent infringement, then any patent licenses
      granted to You under this License for that Work shall terminate
      as of the date such litigation is filed.

   4. Redistribution. You may reproduce and distribute copies of the
      Work or Derivative Works thereof in any medium, with or without
      modifications, and in Source or Object form, provided that You
      meet the following conditions:

      (a) You must give any other recipients of the Work or
          Derivative Works a copy of this License; and

      (b) You must cause any modified files to carry prominent notices
          stating that You changed the files; and

      (c) You must retain, in the Source form of any Derivative Works
          that You distribute, all copyright, patent, trademark, and
          attribution notices from the Source form of the Work,
          excluding those notices that do not pertain to any part of
          the Derivative Works; and

      (d) If the Work includes a "NOTICE" text file as part of its
          distribution, then any Derivative Works that You distribute must
          include a readable copy of the attribution notices contained
          within such NOTICE file, excluding those notices that do not
          pertain to any part of the Derivative Works, in at least one
          of the following places: within a NOTICE text file distributed
          as part of the Derivative Works; within the Source form or
          documentation, if provided along with the Derivative Works; or,
          within a display generated by the Derivative Works, if and
          wherever such third-party notices normally appear. The contents
          of the NOTICE file are for informational purposes only and
          do not modify the License. You may add Your own attribution
          notices within Derivative Works that You distribute, alongside
          or as an addendum to the NOTICE text from the Work, provided
          that such additional attribution notices cannot be construed
          as modifying the License.

      You may add Your own copyright statement to Your modifications and
      may provide additional or different license terms and conditions
      for use, reproduction, or distribution of Your modifications, or
      for any such Derivative Works as a whole, provided Your use,
      reproduction, and distribution of the Work otherwise complies with
      the conditions stated in this License.

   5. Submission of Contributions. Unless You explicitly state otherwise,
      any Contribution intentionally submitted for inclusion in the Work
      by You to the Licensor shall be under the terms and conditions of
      this License, without any additional terms or conditions.
      Notwithstanding the above, nothing herein shall supersede or modify
      the terms of any separate license agreement you may have executed
      with Licensor regarding such Contributions.

   6. Trademarks. This License does not grant permission to use the trade
      names, trademarks, service marks, or product names of the Licensor,
      except as required for reasonable and customary use in describing the
      origin of the Work and reproducing the content of the NOTICE file.

   7. Disclaimer of Warranty. Unless required by applicable law or
      agreed to in writing, Licensor provides the Work (and each
      Contributor provides its Contributions) on an "AS IS" BASIS,
      WITHOUT WARRANTIES OR CONDITIONS OF ANY KIND, either express or
      implied, including, without limitation, any warranties or conditions
      of TITLE, NON-INFRINGEMENT, MERCHANTABILITY, or FITNESS FOR A
      PARTICULAR PURPOSE. You are solely responsible for determining the
      appropriateness of using or redistributing the Work and assume any
      risks associated with Your exercise of permissions under this License.

   8. Limitation of Liability. In no event and under no legal theory,
      whether in tort (including negligence), contract, or otherwise,
      unless required by applicable law (such as deliberate and grossly
      negligent acts) or agreed to in writing, shall any Contributor be
      liable to You for damages, including any direct, indirect, special,
      incidental, or consequential damages of any character arising as a
      result of this License or out of the use or inability to use the
      Work (including but not limited to damages for loss of goodwill,
      work stoppage, computer failure or malfunction, or any and all
      other commercial damages or losses), even if such Contributor
      has been advised of the possibility of such damages.

   9. Accepting Warranty or Additional Liability. While redistributing
      the Work or Derivative Works thereof, You may choose to offer,
      and charge a fee for, acceptance of support, warranty, indemnity,
      or other liability obligations and/or rights consistent with this
      License. However, in accepting such obligations, You may act only
      on Your own behalf and on Your sole responsibility, not on behalf
      of any other Contributor, and only if You agree to indemnify,
      defend, and hold each Contributor harmless for any liability
      incurred by, or claims asserted against, such Contributor by reason
      of your accepting any such warranty or additional liability.

   END OF TERMS AND CONDITIONS

   APPENDIX: How to apply the Apache License to your work.

      To apply the Apache License to your work, attach the following
      boilerplate notice, with the fields enclosed by brackets "[]"
      replaced with your own identifying information. (Don't include
      the brackets!)  The text should be enclosed in the appropriate
      comment syntax for the file format. We also recommend that a
      file or class name and description of purpose be included on the
      same "printed page" as the copyright notice for easier
      identification within third-party archives.

   Copyright [yyyy] [name of copyright owner]

   Licensed under the Apache License, Version 2.0 (the "License");
   you may not use this file except in compliance with the License.
   You may obtain a copy of the License at

       http://www.apache.org/licenses/LICENSE-2.0

   Unless required by applicable law or agreed to in writing, software
   distributed under the License is distributed on an "AS IS" BASIS,
   WITHOUT WARRANTIES OR CONDITIONS OF ANY KIND, either express or implied.
   See the License for the specific language governing permissions and
   limitations under the License.

```

### @newrelic/newrelic-oss-cli

This product includes source derived from [@newrelic/newrelic-oss-cli](https://github.com/newrelic/newrelic-oss-cli) ([v0.1.2](https://github.com/newrelic/newrelic-oss-cli/tree/v0.1.2)), distributed under the [Apache-2.0 License](https://github.com/newrelic/newrelic-oss-cli/blob/v0.1.2/LICENSE):

```
                                 Apache License
                           Version 2.0, January 2004
                        http://www.apache.org/licenses/

   TERMS AND CONDITIONS FOR USE, REPRODUCTION, AND DISTRIBUTION

   1. Definitions.

      "License" shall mean the terms and conditions for use, reproduction,
      and distribution as defined by Sections 1 through 9 of this document.

      "Licensor" shall mean the copyright owner or entity authorized by
      the copyright owner that is granting the License.

      "Legal Entity" shall mean the union of the acting entity and all
      other entities that control, are controlled by, or are under common
      control with that entity. For the purposes of this definition,
      "control" means (i) the power, direct or indirect, to cause the
      direction or management of such entity, whether by contract or
      otherwise, or (ii) ownership of fifty percent (50%) or more of the
      outstanding shares, or (iii) beneficial ownership of such entity.

      "You" (or "Your") shall mean an individual or Legal Entity
      exercising permissions granted by this License.

      "Source" form shall mean the preferred form for making modifications,
      including but not limited to software source code, documentation
      source, and configuration files.

      "Object" form shall mean any form resulting from mechanical
      transformation or translation of a Source form, including but
      not limited to compiled object code, generated documentation,
      and conversions to other media types.

      "Work" shall mean the work of authorship, whether in Source or
      Object form, made available under the License, as indicated by a
      copyright notice that is included in or attached to the work
      (an example is provided in the Appendix below).

      "Derivative Works" shall mean any work, whether in Source or Object
      form, that is based on (or derived from) the Work and for which the
      editorial revisions, annotations, elaborations, or other modifications
      represent, as a whole, an original work of authorship. For the purposes
      of this License, Derivative Works shall not include works that remain
      separable from, or merely link (or bind by name) to the interfaces of,
      the Work and Derivative Works thereof.

      "Contribution" shall mean any work of authorship, including
      the original version of the Work and any modifications or additions
      to that Work or Derivative Works thereof, that is intentionally
      submitted to Licensor for inclusion in the Work by the copyright owner
      or by an individual or Legal Entity authorized to submit on behalf of
      the copyright owner. For the purposes of this definition, "submitted"
      means any form of electronic, verbal, or written communication sent
      to the Licensor or its representatives, including but not limited to
      communication on electronic mailing lists, source code control systems,
      and issue tracking systems that are managed by, or on behalf of, the
      Licensor for the purpose of discussing and improving the Work, but
      excluding communication that is conspicuously marked or otherwise
      designated in writing by the copyright owner as "Not a Contribution."

      "Contributor" shall mean Licensor and any individual or Legal Entity
      on behalf of whom a Contribution has been received by Licensor and
      subsequently incorporated within the Work.

   2. Grant of Copyright License. Subject to the terms and conditions of
      this License, each Contributor hereby grants to You a perpetual,
      worldwide, non-exclusive, no-charge, royalty-free, irrevocable
      copyright license to reproduce, prepare Derivative Works of,
      publicly display, publicly perform, sublicense, and distribute the
      Work and such Derivative Works in Source or Object form.

   3. Grant of Patent License. Subject to the terms and conditions of
      this License, each Contributor hereby grants to You a perpetual,
      worldwide, non-exclusive, no-charge, royalty-free, irrevocable
      (except as stated in this section) patent license to make, have made,
      use, offer to sell, sell, import, and otherwise transfer the Work,
      where such license applies only to those patent claims licensable
      by such Contributor that are necessarily infringed by their
      Contribution(s) alone or by combination of their Contribution(s)
      with the Work to which such Contribution(s) was submitted. If You
      institute patent litigation against any entity (including a
      cross-claim or counterclaim in a lawsuit) alleging that the Work
      or a Contribution incorporated within the Work constitutes direct
      or contributory patent infringement, then any patent licenses
      granted to You under this License for that Work shall terminate
      as of the date such litigation is filed.

   4. Redistribution. You may reproduce and distribute copies of the
      Work or Derivative Works thereof in any medium, with or without
      modifications, and in Source or Object form, provided that You
      meet the following conditions:

      (a) You must give any other recipients of the Work or
          Derivative Works a copy of this License; and

      (b) You must cause any modified files to carry prominent notices
          stating that You changed the files; and

      (c) You must retain, in the Source form of any Derivative Works
          that You distribute, all copyright, patent, trademark, and
          attribution notices from the Source form of the Work,
          excluding those notices that do not pertain to any part of
          the Derivative Works; and

      (d) If the Work includes a "NOTICE" text file as part of its
          distribution, then any Derivative Works that You distribute must
          include a readable copy of the attribution notices contained
          within such NOTICE file, excluding those notices that do not
          pertain to any part of the Derivative Works, in at least one
          of the following places: within a NOTICE text file distributed
          as part of the Derivative Works; within the Source form or
          documentation, if provided along with the Derivative Works; or,
          within a display generated by the Derivative Works, if and
          wherever such third-party notices normally appear. The contents
          of the NOTICE file are for informational purposes only and
          do not modify the License. You may add Your own attribution
          notices within Derivative Works that You distribute, alongside
          or as an addendum to the NOTICE text from the Work, provided
          that such additional attribution notices cannot be construed
          as modifying the License.

      You may add Your own copyright statement to Your modifications and
      may provide additional or different license terms and conditions
      for use, reproduction, or distribution of Your modifications, or
      for any such Derivative Works as a whole, provided Your use,
      reproduction, and distribution of the Work otherwise complies with
      the conditions stated in this License.

   5. Submission of Contributions. Unless You explicitly state otherwise,
      any Contribution intentionally submitted for inclusion in the Work
      by You to the Licensor shall be under the terms and conditions of
      this License, without any additional terms or conditions.
      Notwithstanding the above, nothing herein shall supersede or modify
      the terms of any separate license agreement you may have executed
      with Licensor regarding such Contributions.

   6. Trademarks. This License does not grant permission to use the trade
      names, trademarks, service marks, or product names of the Licensor,
      except as required for reasonable and customary use in describing the
      origin of the Work and reproducing the content of the NOTICE file.

   7. Disclaimer of Warranty. Unless required by applicable law or
      agreed to in writing, Licensor provides the Work (and each
      Contributor provides its Contributions) on an "AS IS" BASIS,
      WITHOUT WARRANTIES OR CONDITIONS OF ANY KIND, either express or
      implied, including, without limitation, any warranties or conditions
      of TITLE, NON-INFRINGEMENT, MERCHANTABILITY, or FITNESS FOR A
      PARTICULAR PURPOSE. You are solely responsible for determining the
      appropriateness of using or redistributing the Work and assume any
      risks associated with Your exercise of permissions under this License.

   8. Limitation of Liability. In no event and under no legal theory,
      whether in tort (including negligence), contract, or otherwise,
      unless required by applicable law (such as deliberate and grossly
      negligent acts) or agreed to in writing, shall any Contributor be
      liable to You for damages, including any direct, indirect, special,
      incidental, or consequential damages of any character arising as a
      result of this License or out of the use or inability to use the
      Work (including but not limited to damages for loss of goodwill,
      work stoppage, computer failure or malfunction, or any and all
      other commercial damages or losses), even if such Contributor
      has been advised of the possibility of such damages.

   9. Accepting Warranty or Additional Liability. While redistributing
      the Work or Derivative Works thereof, You may choose to offer,
      and charge a fee for, acceptance of support, warranty, indemnity,
      or other liability obligations and/or rights consistent with this
      License. However, in accepting such obligations, You may act only
      on Your own behalf and on Your sole responsibility, not on behalf
      of any other Contributor, and only if You agree to indemnify,
      defend, and hold each Contributor harmless for any liability
      incurred by, or claims asserted against, such Contributor by reason
      of your accepting any such warranty or additional liability.

   END OF TERMS AND CONDITIONS

   APPENDIX: How to apply the Apache License to your work.

      To apply the Apache License to your work, attach the following
      boilerplate notice, with the fields enclosed by brackets "[]"
      replaced with your own identifying information. (Don't include
      the brackets!)  The text should be enclosed in the appropriate
      comment syntax for the file format. We also recommend that a
      file or class name and description of purpose be included on the
      same "printed page" as the copyright notice for easier
      identification within third-party archives.

   Copyright [yyyy] [name of copyright owner]

   Licensed under the Apache License, Version 2.0 (the "License");
   you may not use this file except in compliance with the License.
   You may obtain a copy of the License at

       http://www.apache.org/licenses/LICENSE-2.0

   Unless required by applicable law or agreed to in writing, software
   distributed under the License is distributed on an "AS IS" BASIS,
   WITHOUT WARRANTIES OR CONDITIONS OF ANY KIND, either express or implied.
   See the License for the specific language governing permissions and
   limitations under the License.
```

### @newrelic/test-utilities

This product includes source derived from [@newrelic/test-utilities](https://github.com/newrelic/node-test-utilities) ([v8.1.0](https://github.com/newrelic/node-test-utilities/tree/v8.1.0)), distributed under the [Apache-2.0 License](https://github.com/newrelic/node-test-utilities/blob/v8.1.0/LICENSE):

```
                                 Apache License
                           Version 2.0, January 2004
                        http://www.apache.org/licenses/

   TERMS AND CONDITIONS FOR USE, REPRODUCTION, AND DISTRIBUTION

   1. Definitions.

      "License" shall mean the terms and conditions for use, reproduction,
      and distribution as defined by Sections 1 through 9 of this document.

      "Licensor" shall mean the copyright owner or entity authorized by
      the copyright owner that is granting the License.

      "Legal Entity" shall mean the union of the acting entity and all
      other entities that control, are controlled by, or are under common
      control with that entity. For the purposes of this definition,
      "control" means (i) the power, direct or indirect, to cause the
      direction or management of such entity, whether by contract or
      otherwise, or (ii) ownership of fifty percent (50%) or more of the
      outstanding shares, or (iii) beneficial ownership of such entity.

      "You" (or "Your") shall mean an individual or Legal Entity
      exercising permissions granted by this License.

      "Source" form shall mean the preferred form for making modifications,
      including but not limited to software source code, documentation
      source, and configuration files.

      "Object" form shall mean any form resulting from mechanical
      transformation or translation of a Source form, including but
      not limited to compiled object code, generated documentation,
      and conversions to other media types.

      "Work" shall mean the work of authorship, whether in Source or
      Object form, made available under the License, as indicated by a
      copyright notice that is included in or attached to the work
      (an example is provided in the Appendix below).

      "Derivative Works" shall mean any work, whether in Source or Object
      form, that is based on (or derived from) the Work and for which the
      editorial revisions, annotations, elaborations, or other modifications
      represent, as a whole, an original work of authorship. For the purposes
      of this License, Derivative Works shall not include works that remain
      separable from, or merely link (or bind by name) to the interfaces of,
      the Work and Derivative Works thereof.

      "Contribution" shall mean any work of authorship, including
      the original version of the Work and any modifications or additions
      to that Work or Derivative Works thereof, that is intentionally
      submitted to Licensor for inclusion in the Work by the copyright owner
      or by an individual or Legal Entity authorized to submit on behalf of
      the copyright owner. For the purposes of this definition, "submitted"
      means any form of electronic, verbal, or written communication sent
      to the Licensor or its representatives, including but not limited to
      communication on electronic mailing lists, source code control systems,
      and issue tracking systems that are managed by, or on behalf of, the
      Licensor for the purpose of discussing and improving the Work, but
      excluding communication that is conspicuously marked or otherwise
      designated in writing by the copyright owner as "Not a Contribution."

      "Contributor" shall mean Licensor and any individual or Legal Entity
      on behalf of whom a Contribution has been received by Licensor and
      subsequently incorporated within the Work.

   2. Grant of Copyright License. Subject to the terms and conditions of
      this License, each Contributor hereby grants to You a perpetual,
      worldwide, non-exclusive, no-charge, royalty-free, irrevocable
      copyright license to reproduce, prepare Derivative Works of,
      publicly display, publicly perform, sublicense, and distribute the
      Work and such Derivative Works in Source or Object form.

   3. Grant of Patent License. Subject to the terms and conditions of
      this License, each Contributor hereby grants to You a perpetual,
      worldwide, non-exclusive, no-charge, royalty-free, irrevocable
      (except as stated in this section) patent license to make, have made,
      use, offer to sell, sell, import, and otherwise transfer the Work,
      where such license applies only to those patent claims licensable
      by such Contributor that are necessarily infringed by their
      Contribution(s) alone or by combination of their Contribution(s)
      with the Work to which such Contribution(s) was submitted. If You
      institute patent litigation against any entity (including a
      cross-claim or counterclaim in a lawsuit) alleging that the Work
      or a Contribution incorporated within the Work constitutes direct
      or contributory patent infringement, then any patent licenses
      granted to You under this License for that Work shall terminate
      as of the date such litigation is filed.

   4. Redistribution. You may reproduce and distribute copies of the
      Work or Derivative Works thereof in any medium, with or without
      modifications, and in Source or Object form, provided that You
      meet the following conditions:

      (a) You must give any other recipients of the Work or
          Derivative Works a copy of this License; and

      (b) You must cause any modified files to carry prominent notices
          stating that You changed the files; and

      (c) You must retain, in the Source form of any Derivative Works
          that You distribute, all copyright, patent, trademark, and
          attribution notices from the Source form of the Work,
          excluding those notices that do not pertain to any part of
          the Derivative Works; and

      (d) If the Work includes a "NOTICE" text file as part of its
          distribution, then any Derivative Works that You distribute must
          include a readable copy of the attribution notices contained
          within such NOTICE file, excluding those notices that do not
          pertain to any part of the Derivative Works, in at least one
          of the following places: within a NOTICE text file distributed
          as part of the Derivative Works; within the Source form or
          documentation, if provided along with the Derivative Works; or,
          within a display generated by the Derivative Works, if and
          wherever such third-party notices normally appear. The contents
          of the NOTICE file are for informational purposes only and
          do not modify the License. You may add Your own attribution
          notices within Derivative Works that You distribute, alongside
          or as an addendum to the NOTICE text from the Work, provided
          that such additional attribution notices cannot be construed
          as modifying the License.

      You may add Your own copyright statement to Your modifications and
      may provide additional or different license terms and conditions
      for use, reproduction, or distribution of Your modifications, or
      for any such Derivative Works as a whole, provided Your use,
      reproduction, and distribution of the Work otherwise complies with
      the conditions stated in this License.

   5. Submission of Contributions. Unless You explicitly state otherwise,
      any Contribution intentionally submitted for inclusion in the Work
      by You to the Licensor shall be under the terms and conditions of
      this License, without any additional terms or conditions.
      Notwithstanding the above, nothing herein shall supersede or modify
      the terms of any separate license agreement you may have executed
      with Licensor regarding such Contributions.

   6. Trademarks. This License does not grant permission to use the trade
      names, trademarks, service marks, or product names of the Licensor,
      except as required for reasonable and customary use in describing the
      origin of the Work and reproducing the content of the NOTICE file.

   7. Disclaimer of Warranty. Unless required by applicable law or
      agreed to in writing, Licensor provides the Work (and each
      Contributor provides its Contributions) on an "AS IS" BASIS,
      WITHOUT WARRANTIES OR CONDITIONS OF ANY KIND, either express or
      implied, including, without limitation, any warranties or conditions
      of TITLE, NON-INFRINGEMENT, MERCHANTABILITY, or FITNESS FOR A
      PARTICULAR PURPOSE. You are solely responsible for determining the
      appropriateness of using or redistributing the Work and assume any
      risks associated with Your exercise of permissions under this License.

   8. Limitation of Liability. In no event and under no legal theory,
      whether in tort (including negligence), contract, or otherwise,
      unless required by applicable law (such as deliberate and grossly
      negligent acts) or agreed to in writing, shall any Contributor be
      liable to You for damages, including any direct, indirect, special,
      incidental, or consequential damages of any character arising as a
      result of this License or out of the use or inability to use the
      Work (including but not limited to damages for loss of goodwill,
      work stoppage, computer failure or malfunction, or any and all
      other commercial damages or losses), even if such Contributor
      has been advised of the possibility of such damages.

   9. Accepting Warranty or Additional Liability. While redistributing
      the Work or Derivative Works thereof, You may choose to offer,
      and charge a fee for, acceptance of support, warranty, indemnity,
      or other liability obligations and/or rights consistent with this
      License. However, in accepting such obligations, You may act only
      on Your own behalf and on Your sole responsibility, not on behalf
      of any other Contributor, and only if You agree to indemnify,
      defend, and hold each Contributor harmless for any liability
      incurred by, or claims asserted against, such Contributor by reason
      of your accepting any such warranty or additional liability.

   END OF TERMS AND CONDITIONS

   APPENDIX: How to apply the Apache License to your work.

      To apply the Apache License to your work, attach the following
      boilerplate notice, with the fields enclosed by brackets "[]"
      replaced with your own identifying information. (Don't include
      the brackets!)  The text should be enclosed in the appropriate
      comment syntax for the file format. We also recommend that a
      file or class name and description of purpose be included on the
      same "printed page" as the copyright notice for easier
      identification within third-party archives.

   Copyright [yyyy] [name of copyright owner]

   Licensed under the Apache License, Version 2.0 (the "License");
   you may not use this file except in compliance with the License.
   You may obtain a copy of the License at

       http://www.apache.org/licenses/LICENSE-2.0

   Unless required by applicable law or agreed to in writing, software
   distributed under the License is distributed on an "AS IS" BASIS,
   WITHOUT WARRANTIES OR CONDITIONS OF ANY KIND, either express or implied.
   See the License for the specific language governing permissions and
   limitations under the License.

```

### @octokit/rest

This product includes source derived from [@octokit/rest](https://github.com/octokit/rest.js) ([v18.12.0](https://github.com/octokit/rest.js/tree/v18.12.0)), distributed under the [MIT License](https://github.com/octokit/rest.js/blob/v18.12.0/LICENSE):

```
The MIT License

Copyright (c) 2012 Cloud9 IDE, Inc. (Mike de Boer)
Copyright (c) 2017-2018 Octokit contributors

Permission is hereby granted, free of charge, to any person obtaining a copy
of this software and associated documentation files (the "Software"), to deal
in the Software without restriction, including without limitation the rights
to use, copy, modify, merge, publish, distribute, sublicense, and/or sell
copies of the Software, and to permit persons to whom the Software is
furnished to do so, subject to the following conditions:

The above copyright notice and this permission notice shall be included in
all copies or substantial portions of the Software.

THE SOFTWARE IS PROVIDED "AS IS", WITHOUT WARRANTY OF ANY KIND, EXPRESS OR
IMPLIED, INCLUDING BUT NOT LIMITED TO THE WARRANTIES OF MERCHANTABILITY,
FITNESS FOR A PARTICULAR PURPOSE AND NONINFRINGEMENT. IN NO EVENT SHALL THE
AUTHORS OR COPYRIGHT HOLDERS BE LIABLE FOR ANY CLAIM, DAMAGES OR OTHER
LIABILITY, WHETHER IN AN ACTION OF CONTRACT, TORT OR OTHERWISE, ARISING FROM,
OUT OF OR IN CONNECTION WITH THE SOFTWARE OR THE USE OR OTHER DEALINGS IN
THE SOFTWARE.

```

### @slack/bolt

This product includes source derived from [@slack/bolt](https://github.com/slackapi/bolt) ([v3.15.0](https://github.com/slackapi/bolt/tree/v3.15.0)), distributed under the [MIT License](https://github.com/slackapi/bolt/blob/v3.15.0/LICENSE):

```
The MIT License (MIT)

Copyright (c) 2016-2018 Robots & Pencils
Copyright (c) 2019- Slack Technologies, LLC

Permission is hereby granted, free of charge, to any person obtaining a copy
of this software and associated documentation files (the "Software"), to deal
in the Software without restriction, including without limitation the rights
to use, copy, modify, merge, publish, distribute, sublicense, and/or sell
copies of the Software, and to permit persons to whom the Software is
furnished to do so, subject to the following conditions:

The above copyright notice and this permission notice shall be included in all
copies or substantial portions of the Software.

THE SOFTWARE IS PROVIDED "AS IS", WITHOUT WARRANTY OF ANY KIND, EXPRESS OR
IMPLIED, INCLUDING BUT NOT LIMITED TO THE WARRANTIES OF MERCHANTABILITY,
FITNESS FOR A PARTICULAR PURPOSE AND NONINFRINGEMENT. IN NO EVENT SHALL THE
AUTHORS OR COPYRIGHT HOLDERS BE LIABLE FOR ANY CLAIM, DAMAGES OR OTHER
LIABILITY, WHETHER IN AN ACTION OF CONTRACT, TORT OR OTHERWISE, ARISING FROM,
OUT OF OR IN CONNECTION WITH THE SOFTWARE OR THE USE OR OTHER DEALINGS IN THE
SOFTWARE.

```

### ajv

This product includes source derived from [ajv](https://github.com/ajv-validator/ajv) ([v6.12.6](https://github.com/ajv-validator/ajv/tree/v6.12.6)), distributed under the [MIT License](https://github.com/ajv-validator/ajv/blob/v6.12.6/LICENSE):

```
The MIT License (MIT)

Copyright (c) 2015-2017 Evgeny Poberezkin

Permission is hereby granted, free of charge, to any person obtaining a copy
of this software and associated documentation files (the "Software"), to deal
in the Software without restriction, including without limitation the rights
to use, copy, modify, merge, publish, distribute, sublicense, and/or sell
copies of the Software, and to permit persons to whom the Software is
furnished to do so, subject to the following conditions:

The above copyright notice and this permission notice shall be included in all
copies or substantial portions of the Software.

THE SOFTWARE IS PROVIDED "AS IS", WITHOUT WARRANTY OF ANY KIND, EXPRESS OR
IMPLIED, INCLUDING BUT NOT LIMITED TO THE WARRANTIES OF MERCHANTABILITY,
FITNESS FOR A PARTICULAR PURPOSE AND NONINFRINGEMENT. IN NO EVENT SHALL THE
AUTHORS OR COPYRIGHT HOLDERS BE LIABLE FOR ANY CLAIM, DAMAGES OR OTHER
LIABILITY, WHETHER IN AN ACTION OF CONTRACT, TORT OR OTHERWISE, ARISING FROM,
OUT OF OR IN CONNECTION WITH THE SOFTWARE OR THE USE OR OTHER DEALINGS IN THE
SOFTWARE.


```

### async

This product includes source derived from [async](https://github.com/caolan/async) ([v3.2.4](https://github.com/caolan/async/tree/v3.2.4)), distributed under the [MIT License](https://github.com/caolan/async/blob/v3.2.4/LICENSE):

```
Copyright (c) 2010-2018 Caolan McMahon

Permission is hereby granted, free of charge, to any person obtaining a copy
of this software and associated documentation files (the "Software"), to deal
in the Software without restriction, including without limitation the rights
to use, copy, modify, merge, publish, distribute, sublicense, and/or sell
copies of the Software, and to permit persons to whom the Software is
furnished to do so, subject to the following conditions:

The above copyright notice and this permission notice shall be included in
all copies or substantial portions of the Software.

THE SOFTWARE IS PROVIDED "AS IS", WITHOUT WARRANTY OF ANY KIND, EXPRESS OR
IMPLIED, INCLUDING BUT NOT LIMITED TO THE WARRANTIES OF MERCHANTABILITY,
FITNESS FOR A PARTICULAR PURPOSE AND NONINFRINGEMENT. IN NO EVENT SHALL THE
AUTHORS OR COPYRIGHT HOLDERS BE LIABLE FOR ANY CLAIM, DAMAGES OR OTHER
LIABILITY, WHETHER IN AN ACTION OF CONTRACT, TORT OR OTHERWISE, ARISING FROM,
OUT OF OR IN CONNECTION WITH THE SOFTWARE OR THE USE OR OTHER DEALINGS IN
THE SOFTWARE.

```

### c8

This product includes source derived from [c8](https://github.com/bcoe/c8) ([v8.0.1](https://github.com/bcoe/c8/tree/v8.0.1)), distributed under the [ISC License](https://github.com/bcoe/c8/blob/v8.0.1/LICENSE.txt):

```
Copyright (c) 2017, Contributors

Permission to use, copy, modify, and/or distribute this software
for any purpose with or without fee is hereby granted, provided
that the above copyright notice and this permission notice
appear in all copies.

THE SOFTWARE IS PROVIDED "AS IS" AND THE AUTHOR DISCLAIMS ALL WARRANTIES
WITH REGARD TO THIS SOFTWARE INCLUDING ALL IMPLIED WARRANTIES
OF MERCHANTABILITY AND FITNESS. IN NO EVENT SHALL THE AUTHOR BE
LIABLE FOR ANY SPECIAL, DIRECT, INDIRECT, OR CONSEQUENTIAL DAMAGES
OR ANY DAMAGES WHATSOEVER RESULTING FROM LOSS OF USE, DATA OR PROFITS,
WHETHER IN AN ACTION OF CONTRACT, NEGLIGENCE OR OTHER TORTIOUS ACTION,
ARISING OUT OF OR IN CONNECTION WITH THE USE OR PERFORMANCE OF THIS SOFTWARE.

```

### clean-jsdoc-theme

This product includes source derived from [clean-jsdoc-theme](https://github.com/ankitskvmdam/clean-jsdoc-theme) ([v4.2.10](https://github.com/ankitskvmdam/clean-jsdoc-theme/tree/v4.2.10)), distributed under the [MIT License](https://github.com/ankitskvmdam/clean-jsdoc-theme/blob/v4.2.10/LICENSE):

```
MIT License

Copyright (c) 2019-2022 Ankit Kumar (अंकित कुमार)

Permission is hereby granted, free of charge, to any person obtaining a copy
of this software and associated documentation files (the "Software"), to deal
in the Software without restriction, including without limitation the rights
to use, copy, modify, merge, publish, distribute, sublicense, and/or sell
copies of the Software, and to permit persons to whom the Software is
furnished to do so, subject to the following conditions:

The above copyright notice and this permission notice shall be included in all
copies or substantial portions of the Software.

THE SOFTWARE IS PROVIDED "AS IS", WITHOUT WARRANTY OF ANY KIND, EXPRESS OR
IMPLIED, INCLUDING BUT NOT LIMITED TO THE WARRANTIES OF MERCHANTABILITY,
FITNESS FOR A PARTICULAR PURPOSE AND NONINFRINGEMENT. IN NO EVENT SHALL THE
AUTHORS OR COPYRIGHT HOLDERS BE LIABLE FOR ANY CLAIM, DAMAGES OR OTHER
LIABILITY, WHETHER IN AN ACTION OF CONTRACT, TORT OR OTHERWISE, ARISING FROM,
OUT OF OR IN CONNECTION WITH THE SOFTWARE OR THE USE OR OTHER DEALINGS IN THE
SOFTWARE.

```

### commander

This product includes source derived from [commander](https://github.com/tj/commander.js) ([v7.2.0](https://github.com/tj/commander.js/tree/v7.2.0)), distributed under the [MIT License](https://github.com/tj/commander.js/blob/v7.2.0/LICENSE):

```
(The MIT License)

Copyright (c) 2011 TJ Holowaychuk <tj@vision-media.ca>

Permission is hereby granted, free of charge, to any person obtaining
a copy of this software and associated documentation files (the
'Software'), to deal in the Software without restriction, including
without limitation the rights to use, copy, modify, merge, publish,
distribute, sublicense, and/or sell copies of the Software, and to
permit persons to whom the Software is furnished to do so, subject to
the following conditions:

The above copyright notice and this permission notice shall be
included in all copies or substantial portions of the Software.

THE SOFTWARE IS PROVIDED 'AS IS', WITHOUT WARRANTY OF ANY KIND,
EXPRESS OR IMPLIED, INCLUDING BUT NOT LIMITED TO THE WARRANTIES OF
MERCHANTABILITY, FITNESS FOR A PARTICULAR PURPOSE AND NONINFRINGEMENT.
IN NO EVENT SHALL THE AUTHORS OR COPYRIGHT HOLDERS BE LIABLE FOR ANY
CLAIM, DAMAGES OR OTHER LIABILITY, WHETHER IN AN ACTION OF CONTRACT,
TORT OR OTHERWISE, ARISING FROM, OUT OF OR IN CONNECTION WITH THE
SOFTWARE OR THE USE OR OTHER DEALINGS IN THE SOFTWARE.

```

### conventional-changelog-conventionalcommits

This product includes source derived from [conventional-changelog-conventionalcommits](https://github.com/conventional-changelog/conventional-changelog) ([v5.0.0](https://github.com/conventional-changelog/conventional-changelog/tree/v5.0.0)), distributed under the [ISC License](https://github.com/conventional-changelog/conventional-changelog/blob/v5.0.0/LICENSE.md):

```
### ISC License

Copyright © [conventional-changelog team](https://github.com/conventional-changelog)

Permission to use, copy, modify, and/or distribute this software for any
purpose with or without fee is hereby granted, provided that the above
copyright notice and this permission notice appear in all copies.

THE SOFTWARE IS PROVIDED "AS IS" AND THE AUTHOR DISCLAIMS ALL WARRANTIES WITH
REGARD TO THIS SOFTWARE INCLUDING ALL IMPLIED WARRANTIES OF MERCHANTABILITY AND
FITNESS. IN NO EVENT SHALL THE AUTHOR BE LIABLE FOR ANY SPECIAL, DIRECT,
INDIRECT, OR CONSEQUENTIAL DAMAGES OR ANY DAMAGES WHATSOEVER RESULTING FROM
LOSS OF USE, DATA OR PROFITS, WHETHER IN AN ACTION OF CONTRACT, NEGLIGENCE OR
OTHER TORTIOUS ACTION, ARISING OUT OF OR IN CONNECTION WITH THE USE OR
PERFORMANCE OF THIS SOFTWARE. 

```

### conventional-changelog-writer

This product includes source derived from [conventional-changelog-writer](https://github.com/conventional-changelog/conventional-changelog) ([v5.0.1](https://github.com/conventional-changelog/conventional-changelog/tree/v5.0.1)), distributed under the [MIT License](https://github.com/conventional-changelog/conventional-changelog/blob/v5.0.1/LICENSE.md):

```
### MIT License

Copyright © [conventional-changelog team](https://github.com/conventional-changelog)

Permission is hereby granted, free of charge, to any person obtaining a copy of
this software and associated documentation files (the "Software"), to deal in
the Software without restriction, including without limitation the rights to
use, copy, modify, merge, publish, distribute, sublicense, and/or sell copies
of the Software, and to permit persons to whom the Software is furnished to do
so, subject to the following conditions:

The above copyright notice and this permission notice shall be included in all
copies or substantial portions of the Software.

THE SOFTWARE IS PROVIDED "AS IS", WITHOUT WARRANTY OF ANY KIND, EXPRESS OR
IMPLIED, INCLUDING BUT NOT LIMITED TO THE WARRANTIES OF MERCHANTABILITY,
FITNESS FOR A PARTICULAR PURPOSE AND NONINFRINGEMENT. IN NO EVENT SHALL THE
AUTHORS OR COPYRIGHT HOLDERS BE LIABLE FOR ANY CLAIM, DAMAGES OR OTHER
LIABILITY, WHETHER IN AN ACTION OF CONTRACT, TORT OR OTHERWISE, ARISING FROM,
OUT OF OR IN CONNECTION WITH THE SOFTWARE OR THE USE OR OTHER DEALINGS IN THE
SOFTWARE.

```

### conventional-commits-parser

This product includes source derived from [conventional-commits-parser](https://github.com/conventional-changelog/conventional-changelog) ([v3.2.4](https://github.com/conventional-changelog/conventional-changelog/tree/v3.2.4)), distributed under the [MIT License](https://github.com/conventional-changelog/conventional-changelog/blob/v3.2.4/LICENSE.md):

```
### MIT License

Copyright © [conventional-changelog team](https://github.com/conventional-changelog)

Permission is hereby granted, free of charge, to any person obtaining a copy of
this software and associated documentation files (the "Software"), to deal in
the Software without restriction, including without limitation the rights to
use, copy, modify, merge, publish, distribute, sublicense, and/or sell copies
of the Software, and to permit persons to whom the Software is furnished to do
so, subject to the following conditions:

The above copyright notice and this permission notice shall be included in all
copies or substantial portions of the Software.

THE SOFTWARE IS PROVIDED "AS IS", WITHOUT WARRANTY OF ANY KIND, EXPRESS OR
IMPLIED, INCLUDING BUT NOT LIMITED TO THE WARRANTIES OF MERCHANTABILITY,
FITNESS FOR A PARTICULAR PURPOSE AND NONINFRINGEMENT. IN NO EVENT SHALL THE
AUTHORS OR COPYRIGHT HOLDERS BE LIABLE FOR ANY CLAIM, DAMAGES OR OTHER
LIABILITY, WHETHER IN AN ACTION OF CONTRACT, TORT OR OTHERWISE, ARISING FROM,
OUT OF OR IN CONNECTION WITH THE SOFTWARE OR THE USE OR OTHER DEALINGS IN THE
SOFTWARE.

```

### eslint-plugin-disable

This product includes source derived from [eslint-plugin-disable](https://github.com/mradionov/eslint-plugin-disable) ([v2.0.3](https://github.com/mradionov/eslint-plugin-disable/tree/v2.0.3)), distributed under the [MIT License](https://github.com/mradionov/eslint-plugin-disable/blob/v2.0.3/LICENSE):

```
Copyright (c) 2015 Michael Radionov (https://github.com/mradionov)

Permission is hereby granted, free of charge, to any person obtaining a copy
of this software and associated documentation files (the "Software"), to deal
in the Software without restriction, including without limitation the rights
to use, copy, modify, merge, publish, distribute, sublicense, and/or sell
copies of the Software, and to permit persons to whom the Software is
furnished to do so, subject to the following conditions:

The above copyright notice and this permission notice shall be included in
all copies or substantial portions of the Software.

THE SOFTWARE IS PROVIDED "AS IS", WITHOUT WARRANTY OF ANY KIND, EXPRESS OR
IMPLIED, INCLUDING BUT NOT LIMITED TO THE WARRANTIES OF MERCHANTABILITY,
FITNESS FOR A PARTICULAR PURPOSE AND NONINFRINGEMENT.  IN NO EVENT SHALL THE
AUTHORS OR COPYRIGHT HOLDERS BE LIABLE FOR ANY CLAIM, DAMAGES OR OTHER
LIABILITY, WHETHER IN AN ACTION OF CONTRACT, TORT OR OTHERWISE, ARISING FROM,
OUT OF OR IN CONNECTION WITH THE SOFTWARE OR THE USE OR OTHER DEALINGS IN
THE SOFTWARE.

```

### eslint-plugin-jsdoc

<<<<<<< HEAD
This product includes source derived from [eslint-plugin-jsdoc](https://github.com/gajus/eslint-plugin-jsdoc) ([v39.9.1](https://github.com/gajus/eslint-plugin-jsdoc/tree/v39.9.1)), distributed under the [BSD-3-Clause License](https://github.com/gajus/eslint-plugin-jsdoc/blob/v39.9.1/LICENSE):
=======
This product includes source derived from [eslint-plugin-jsdoc](https://github.com/gajus/eslint-plugin-jsdoc) ([v48.0.6](https://github.com/gajus/eslint-plugin-jsdoc/tree/v48.0.6)), distributed under the [BSD-3-Clause License](https://github.com/gajus/eslint-plugin-jsdoc/blob/v48.0.6/LICENSE):
>>>>>>> 59f27192

```
Copyright (c) 2018, Gajus Kuizinas (http://gajus.com/)
All rights reserved.

Redistribution and use in source and binary forms, with or without
modification, are permitted provided that the following conditions are met:
    * Redistributions of source code must retain the above copyright
      notice, this list of conditions and the following disclaimer.
    * Redistributions in binary form must reproduce the above copyright
      notice, this list of conditions and the following disclaimer in the
      documentation and/or other materials provided with the distribution.
    * Neither the name of the Gajus Kuizinas (http://gajus.com/) nor the
      names of its contributors may be used to endorse or promote products
      derived from this software without specific prior written permission.

THIS SOFTWARE IS PROVIDED BY THE COPYRIGHT HOLDERS AND CONTRIBUTORS "AS IS" AND
ANY EXPRESS OR IMPLIED WARRANTIES, INCLUDING, BUT NOT LIMITED TO, THE IMPLIED
WARRANTIES OF MERCHANTABILITY AND FITNESS FOR A PARTICULAR PURPOSE ARE
DISCLAIMED. IN NO EVENT SHALL ANUARY BE LIABLE FOR ANY
DIRECT, INDIRECT, INCIDENTAL, SPECIAL, EXEMPLARY, OR CONSEQUENTIAL DAMAGES
(INCLUDING, BUT NOT LIMITED TO, PROCUREMENT OF SUBSTITUTE GOODS OR SERVICES;
LOSS OF USE, DATA, OR PROFITS; OR BUSINESS INTERRUPTION) HOWEVER CAUSED AND
ON ANY THEORY OF LIABILITY, WHETHER IN CONTRACT, STRICT LIABILITY, OR TORT
(INCLUDING NEGLIGENCE OR OTHERWISE) ARISING IN ANY WAY OUT OF THE USE OF THIS
SOFTWARE, EVEN IF ADVISED OF THE POSSIBILITY OF SUCH DAMAGE.

```

### eslint-plugin-sonarjs

This product includes source derived from [eslint-plugin-sonarjs](https://github.com/SonarSource/eslint-plugin-sonarjs) ([v0.18.0](https://github.com/SonarSource/eslint-plugin-sonarjs/tree/v0.18.0)), distributed under the [LGPL-3.0 License](https://github.com/SonarSource/eslint-plugin-sonarjs/blob/v0.18.0/LICENSE):

```
                   GNU LESSER GENERAL PUBLIC LICENSE
                       Version 3, 29 June 2007

 Copyright (C) 2007 Free Software Foundation, Inc. <http://fsf.org/>
 Everyone is permitted to copy and distribute verbatim copies
 of this license document, but changing it is not allowed.


  This version of the GNU Lesser General Public License incorporates
the terms and conditions of version 3 of the GNU General Public
License, supplemented by the additional permissions listed below.

  0. Additional Definitions.

  As used herein, "this License" refers to version 3 of the GNU Lesser
General Public License, and the "GNU GPL" refers to version 3 of the GNU
General Public License.

  "The Library" refers to a covered work governed by this License,
other than an Application or a Combined Work as defined below.

  An "Application" is any work that makes use of an interface provided
by the Library, but which is not otherwise based on the Library.
Defining a subclass of a class defined by the Library is deemed a mode
of using an interface provided by the Library.

  A "Combined Work" is a work produced by combining or linking an
Application with the Library.  The particular version of the Library
with which the Combined Work was made is also called the "Linked
Version".

  The "Minimal Corresponding Source" for a Combined Work means the
Corresponding Source for the Combined Work, excluding any source code
for portions of the Combined Work that, considered in isolation, are
based on the Application, and not on the Linked Version.

  The "Corresponding Application Code" for a Combined Work means the
object code and/or source code for the Application, including any data
and utility programs needed for reproducing the Combined Work from the
Application, but excluding the System Libraries of the Combined Work.

  1. Exception to Section 3 of the GNU GPL.

  You may convey a covered work under sections 3 and 4 of this License
without being bound by section 3 of the GNU GPL.

  2. Conveying Modified Versions.

  If you modify a copy of the Library, and, in your modifications, a
facility refers to a function or data to be supplied by an Application
that uses the facility (other than as an argument passed when the
facility is invoked), then you may convey a copy of the modified
version:

   a) under this License, provided that you make a good faith effort to
   ensure that, in the event an Application does not supply the
   function or data, the facility still operates, and performs
   whatever part of its purpose remains meaningful, or

   b) under the GNU GPL, with none of the additional permissions of
   this License applicable to that copy.

  3. Object Code Incorporating Material from Library Header Files.

  The object code form of an Application may incorporate material from
a header file that is part of the Library.  You may convey such object
code under terms of your choice, provided that, if the incorporated
material is not limited to numerical parameters, data structure
layouts and accessors, or small macros, inline functions and templates
(ten or fewer lines in length), you do both of the following:

   a) Give prominent notice with each copy of the object code that the
   Library is used in it and that the Library and its use are
   covered by this License.

   b) Accompany the object code with a copy of the GNU GPL and this license
   document.

  4. Combined Works.

  You may convey a Combined Work under terms of your choice that,
taken together, effectively do not restrict modification of the
portions of the Library contained in the Combined Work and reverse
engineering for debugging such modifications, if you also do each of
the following:

   a) Give prominent notice with each copy of the Combined Work that
   the Library is used in it and that the Library and its use are
   covered by this License.

   b) Accompany the Combined Work with a copy of the GNU GPL and this license
   document.

   c) For a Combined Work that displays copyright notices during
   execution, include the copyright notice for the Library among
   these notices, as well as a reference directing the user to the
   copies of the GNU GPL and this license document.

   d) Do one of the following:

       0) Convey the Minimal Corresponding Source under the terms of this
       License, and the Corresponding Application Code in a form
       suitable for, and under terms that permit, the user to
       recombine or relink the Application with a modified version of
       the Linked Version to produce a modified Combined Work, in the
       manner specified by section 6 of the GNU GPL for conveying
       Corresponding Source.

       1) Use a suitable shared library mechanism for linking with the
       Library.  A suitable mechanism is one that (a) uses at run time
       a copy of the Library already present on the user's computer
       system, and (b) will operate properly with a modified version
       of the Library that is interface-compatible with the Linked
       Version.

   e) Provide Installation Information, but only if you would otherwise
   be required to provide such information under section 6 of the
   GNU GPL, and only to the extent that such information is
   necessary to install and execute a modified version of the
   Combined Work produced by recombining or relinking the
   Application with a modified version of the Linked Version. (If
   you use option 4d0, the Installation Information must accompany
   the Minimal Corresponding Source and Corresponding Application
   Code. If you use option 4d1, you must provide the Installation
   Information in the manner specified by section 6 of the GNU GPL
   for conveying Corresponding Source.)

  5. Combined Libraries.

  You may place library facilities that are a work based on the
Library side by side in a single library together with other library
facilities that are not Applications and are not covered by this
License, and convey such a combined library under terms of your
choice, if you do both of the following:

   a) Accompany the combined library with a copy of the same work based
   on the Library, uncombined with any other library facilities,
   conveyed under the terms of this License.

   b) Give prominent notice with the combined library that part of it
   is a work based on the Library, and explaining where to find the
   accompanying uncombined form of the same work.

  6. Revised Versions of the GNU Lesser General Public License.

  The Free Software Foundation may publish revised and/or new versions
of the GNU Lesser General Public License from time to time. Such new
versions will be similar in spirit to the present version, but may
differ in detail to address new problems or concerns.

  Each version is given a distinguishing version number. If the
Library as you received it specifies that a certain numbered version
of the GNU Lesser General Public License "or any later version"
applies to it, you have the option of following the terms and
conditions either of that published version or of any later version
published by the Free Software Foundation. If the Library as you
received it does not specify a version number of the GNU Lesser
General Public License, you may choose any version of the GNU Lesser
General Public License ever published by the Free Software Foundation.

  If the Library as you received it specifies that a proxy can decide
whether future versions of the GNU Lesser General Public License shall
apply, that proxy's public statement of acceptance of any version is
permanent authorization for you to choose that version for the
Library.

```

### eslint

This product includes source derived from [eslint](https://github.com/eslint/eslint) ([v8.48.0](https://github.com/eslint/eslint/tree/v8.48.0)), distributed under the [MIT License](https://github.com/eslint/eslint/blob/v8.48.0/LICENSE):

```
Copyright OpenJS Foundation and other contributors, <www.openjsf.org>

Permission is hereby granted, free of charge, to any person obtaining a copy
of this software and associated documentation files (the "Software"), to deal
in the Software without restriction, including without limitation the rights
to use, copy, modify, merge, publish, distribute, sublicense, and/or sell
copies of the Software, and to permit persons to whom the Software is
furnished to do so, subject to the following conditions:

The above copyright notice and this permission notice shall be included in
all copies or substantial portions of the Software.

THE SOFTWARE IS PROVIDED "AS IS", WITHOUT WARRANTY OF ANY KIND, EXPRESS OR
IMPLIED, INCLUDING BUT NOT LIMITED TO THE WARRANTIES OF MERCHANTABILITY,
FITNESS FOR A PARTICULAR PURPOSE AND NONINFRINGEMENT. IN NO EVENT SHALL THE
AUTHORS OR COPYRIGHT HOLDERS BE LIABLE FOR ANY CLAIM, DAMAGES OR OTHER
LIABILITY, WHETHER IN AN ACTION OF CONTRACT, TORT OR OTHERWISE, ARISING FROM,
OUT OF OR IN CONNECTION WITH THE SOFTWARE OR THE USE OR OTHER DEALINGS IN
THE SOFTWARE.

```

### express

This product includes source derived from [express](https://github.com/expressjs/express) ([v4.18.2](https://github.com/expressjs/express/tree/v4.18.2)), distributed under the [MIT License](https://github.com/expressjs/express/blob/v4.18.2/LICENSE):

```
(The MIT License)

Copyright (c) 2009-2014 TJ Holowaychuk <tj@vision-media.ca>
Copyright (c) 2013-2014 Roman Shtylman <shtylman+expressjs@gmail.com>
Copyright (c) 2014-2015 Douglas Christopher Wilson <doug@somethingdoug.com>

Permission is hereby granted, free of charge, to any person obtaining
a copy of this software and associated documentation files (the
'Software'), to deal in the Software without restriction, including
without limitation the rights to use, copy, modify, merge, publish,
distribute, sublicense, and/or sell copies of the Software, and to
permit persons to whom the Software is furnished to do so, subject to
the following conditions:

The above copyright notice and this permission notice shall be
included in all copies or substantial portions of the Software.

THE SOFTWARE IS PROVIDED 'AS IS', WITHOUT WARRANTY OF ANY KIND,
EXPRESS OR IMPLIED, INCLUDING BUT NOT LIMITED TO THE WARRANTIES OF
MERCHANTABILITY, FITNESS FOR A PARTICULAR PURPOSE AND NONINFRINGEMENT.
IN NO EVENT SHALL THE AUTHORS OR COPYRIGHT HOLDERS BE LIABLE FOR ANY
CLAIM, DAMAGES OR OTHER LIABILITY, WHETHER IN AN ACTION OF CONTRACT,
TORT OR OTHERWISE, ARISING FROM, OUT OF OR IN CONNECTION WITH THE
SOFTWARE OR THE USE OR OTHER DEALINGS IN THE SOFTWARE.

```

### git-raw-commits

This product includes source derived from [git-raw-commits](https://github.com/conventional-changelog/conventional-changelog) ([v2.0.11](https://github.com/conventional-changelog/conventional-changelog/tree/v2.0.11)), distributed under the [MIT License](https://github.com/conventional-changelog/conventional-changelog/blob/v2.0.11/LICENSE.md):

```
### MIT License

Copyright © [conventional-changelog team](https://github.com/conventional-changelog)

Permission is hereby granted, free of charge, to any person obtaining a copy of
this software and associated documentation files (the "Software"), to deal in
the Software without restriction, including without limitation the rights to
use, copy, modify, merge, publish, distribute, sublicense, and/or sell copies
of the Software, and to permit persons to whom the Software is furnished to do
so, subject to the following conditions:

The above copyright notice and this permission notice shall be included in all
copies or substantial portions of the Software.

THE SOFTWARE IS PROVIDED "AS IS", WITHOUT WARRANTY OF ANY KIND, EXPRESS OR
IMPLIED, INCLUDING BUT NOT LIMITED TO THE WARRANTIES OF MERCHANTABILITY,
FITNESS FOR A PARTICULAR PURPOSE AND NONINFRINGEMENT. IN NO EVENT SHALL THE
AUTHORS OR COPYRIGHT HOLDERS BE LIABLE FOR ANY CLAIM, DAMAGES OR OTHER
LIABILITY, WHETHER IN AN ACTION OF CONTRACT, TORT OR OTHERWISE, ARISING FROM,
OUT OF OR IN CONNECTION WITH THE SOFTWARE OR THE USE OR OTHER DEALINGS IN THE
SOFTWARE.

```

### glob

This product includes source derived from [glob](https://github.com/isaacs/node-glob) ([v7.2.3](https://github.com/isaacs/node-glob/tree/v7.2.3)), distributed under the [ISC License](https://github.com/isaacs/node-glob/blob/v7.2.3/LICENSE):

```
The ISC License

Copyright (c) Isaac Z. Schlueter and Contributors

Permission to use, copy, modify, and/or distribute this software for any
purpose with or without fee is hereby granted, provided that the above
copyright notice and this permission notice appear in all copies.

THE SOFTWARE IS PROVIDED "AS IS" AND THE AUTHOR DISCLAIMS ALL WARRANTIES
WITH REGARD TO THIS SOFTWARE INCLUDING ALL IMPLIED WARRANTIES OF
MERCHANTABILITY AND FITNESS. IN NO EVENT SHALL THE AUTHOR BE LIABLE FOR
ANY SPECIAL, DIRECT, INDIRECT, OR CONSEQUENTIAL DAMAGES OR ANY DAMAGES
WHATSOEVER RESULTING FROM LOSS OF USE, DATA OR PROFITS, WHETHER IN AN
ACTION OF CONTRACT, NEGLIGENCE OR OTHER TORTIOUS ACTION, ARISING OUT OF OR
IN CONNECTION WITH THE USE OR PERFORMANCE OF THIS SOFTWARE.

## Glob Logo

Glob's logo created by Tanya Brassie <http://tanyabrassie.com/>, licensed
under a Creative Commons Attribution-ShareAlike 4.0 International License
https://creativecommons.org/licenses/by-sa/4.0/

```

### got

This product includes source derived from [got](https://github.com/sindresorhus/got) ([v11.8.6](https://github.com/sindresorhus/got/tree/v11.8.6)), distributed under the [MIT License](https://github.com/sindresorhus/got/blob/v11.8.6/license):

```
MIT License

Copyright (c) Sindre Sorhus <sindresorhus@gmail.com> (sindresorhus.com)

Permission is hereby granted, free of charge, to any person obtaining a copy of this software and associated documentation files (the "Software"), to deal in the Software without restriction, including without limitation the rights to use, copy, modify, merge, publish, distribute, sublicense, and/or sell copies of the Software, and to permit persons to whom the Software is furnished to do so, subject to the following conditions:

The above copyright notice and this permission notice shall be included in all copies or substantial portions of the Software.

THE SOFTWARE IS PROVIDED "AS IS", WITHOUT WARRANTY OF ANY KIND, EXPRESS OR IMPLIED, INCLUDING BUT NOT LIMITED TO THE WARRANTIES OF MERCHANTABILITY, FITNESS FOR A PARTICULAR PURPOSE AND NONINFRINGEMENT. IN NO EVENT SHALL THE AUTHORS OR COPYRIGHT HOLDERS BE LIABLE FOR ANY CLAIM, DAMAGES OR OTHER LIABILITY, WHETHER IN AN ACTION OF CONTRACT, TORT OR OTHERWISE, ARISING FROM, OUT OF OR IN CONNECTION WITH THE SOFTWARE OR THE USE OR OTHER DEALINGS IN THE SOFTWARE.

```

### husky

This product includes source derived from [husky](https://github.com/typicode/husky) ([v6.0.0](https://github.com/typicode/husky/tree/v6.0.0)), distributed under the [MIT License](https://github.com/typicode/husky/blob/v6.0.0/LICENSE):

```
MIT License

Copyright (c) 2021 typicode

Permission is hereby granted, free of charge, to any person obtaining a copy
of this software and associated documentation files (the "Software"), to deal
in the Software without restriction, including without limitation the rights
to use, copy, modify, merge, publish, distribute, sublicense, and/or sell
copies of the Software, and to permit persons to whom the Software is
furnished to do so, subject to the following conditions:

The above copyright notice and this permission notice shall be included in all
copies or substantial portions of the Software.

THE SOFTWARE IS PROVIDED "AS IS", WITHOUT WARRANTY OF ANY KIND, EXPRESS OR
IMPLIED, INCLUDING BUT NOT LIMITED TO THE WARRANTIES OF MERCHANTABILITY,
FITNESS FOR A PARTICULAR PURPOSE AND NONINFRINGEMENT. IN NO EVENT SHALL THE
AUTHORS OR COPYRIGHT HOLDERS BE LIABLE FOR ANY CLAIM, DAMAGES OR OTHER
LIABILITY, WHETHER IN AN ACTION OF CONTRACT, TORT OR OTHERWISE, ARISING FROM,
OUT OF OR IN CONNECTION WITH THE SOFTWARE OR THE USE OR OTHER DEALINGS IN THE
SOFTWARE.

```

### jsdoc

This product includes source derived from [jsdoc](https://github.com/jsdoc/jsdoc) ([v4.0.2](https://github.com/jsdoc/jsdoc/tree/v4.0.2)), distributed under the [Apache-2.0 License](https://github.com/jsdoc/jsdoc/blob/v4.0.2/LICENSE.md):

```
# License

JSDoc is free software, licensed under the Apache License, Version 2.0 (the
"License"). Commercial and non-commercial use are permitted in compliance with
the License.

Copyright (c) 2011-present Michael Mathews <micmath@gmail.com> and the
[contributors to JSDoc](https://github.com/jsdoc/jsdoc/graphs/contributors). All
rights reserved.

You can obtain a copy of the License at:
https://www.apache.org/licenses/LICENSE-2.0

In addition, a copy of the License is included with this distribution.

As stated in Section 7, "Disclaimer of Warranty," of the License:

> Licensor provides the Work (and each Contributor provides its Contributions)
> on an "AS IS" BASIS, WITHOUT WARRANTIES OR CONDITIONS OF ANY KIND, either
> express or implied, including, without limitation, any warranties or
> conditions of TITLE, NON-INFRINGEMENT, MERCHANTABILITY, or FITNESS FOR A
> PARTICULAR PURPOSE. You are solely responsible for determining the
> appropriateness of using or redistributing the Work and assume any risks
> associated with Your exercise of permissions under this License.

The source code for JSDoc is available at: https://github.com/jsdoc/jsdoc

# Third-party software

JSDoc includes the following third-party software, either in whole or in part.
Each third-party software package is provided under its own license.

## MIT License

Several of the following software packages are distributed under the MIT
license, which is reproduced below:

> Permission is hereby granted, free of charge, to any person obtaining a copy
> of this software and associated documentation files (the "Software"), to deal
> in the Software without restriction, including without limitation the rights
> to use, copy, modify, merge, publish, distribute, sublicense, and/or sell
> copies of the Software, and to permit persons to whom the Software is
> furnished to do so, subject to the following conditions:
>
> The above copyright notice and this permission notice shall be included in all
> copies or substantial portions of the Software.
>
> THE SOFTWARE IS PROVIDED "AS IS", WITHOUT WARRANTY OF ANY KIND, EXPRESS OR
> IMPLIED, INCLUDING BUT NOT LIMITED TO THE WARRANTIES OF MERCHANTABILITY,
> FITNESS FOR A PARTICULAR PURPOSE AND NONINFRINGEMENT. IN NO EVENT SHALL THE
> AUTHORS OR COPYRIGHT HOLDERS BE LIABLE FOR ANY CLAIM, DAMAGES OR OTHER
> LIABILITY, WHETHER IN AN ACTION OF CONTRACT, TORT OR OTHERWISE, ARISING FROM,
> OUT OF OR IN CONNECTION WITH THE SOFTWARE OR THE USE OR OTHER DEALINGS IN THE
> SOFTWARE.

## Google Code Prettify

Google Code Prettify is distributed under the Apache License 2.0, which is
included with this package.

Copyright (c) 2006 Google Inc.

The source code for Google Code Prettify is available at:
https://code.google.com/p/google-code-prettify/

## Jasmine

Jasmine is distributed under the MIT license, which is reproduced above.

Copyright (c) 2008-2011 Pivotal Labs.

The source code for Jasmine is available at:
https://github.com/pivotal/jasmine

## jasmine-node

jasmine-node is distributed under the MIT license, which is reproduced above.

Copyright (c) 2010 Adam Abrons and Misko Hevery (http://getangular.com).

The source code for jasmine-node is available at:
https://github.com/mhevery/jasmine-node

## Open Sans

Open Sans is distributed under the Apache License 2.0, which is
included with this package.

Copyright (c) 2010-2011, Google Inc.

This typeface, including the complete set of variations, are available at:
https://fonts.google.com/specimen/Open+Sans

## Tomorrow theme for Google Code Prettify

The Tomorrow theme for Google Code Prettify is distributed under the MIT
license, which is reproduced above.

Copyright (c) 2016 Yoshihide Jimbo.

The source code for the Tomorrow theme is available at:
https://github.com/jmblog/color-themes-for-google-code-prettify

```

### lint-staged

This product includes source derived from [lint-staged](https://github.com/okonet/lint-staged) ([v11.2.6](https://github.com/okonet/lint-staged/tree/v11.2.6)), distributed under the [MIT License](https://github.com/okonet/lint-staged/blob/v11.2.6/LICENSE):

```
The MIT License (MIT)

Copyright (c) 2016 Andrey Okonetchnikov

Permission is hereby granted, free of charge, to any person obtaining a copy
of this software and associated documentation files (the "Software"), to deal
in the Software without restriction, including without limitation the rights
to use, copy, modify, merge, publish, distribute, sublicense, and/or sell
copies of the Software, and to permit persons to whom the Software is
furnished to do so, subject to the following conditions:

The above copyright notice and this permission notice shall be included in all
copies or substantial portions of the Software.

THE SOFTWARE IS PROVIDED "AS IS", WITHOUT WARRANTY OF ANY KIND, EXPRESS OR
IMPLIED, INCLUDING BUT NOT LIMITED TO THE WARRANTIES OF MERCHANTABILITY,
FITNESS FOR A PARTICULAR PURPOSE AND NONINFRINGEMENT. IN NO EVENT SHALL THE
AUTHORS OR COPYRIGHT HOLDERS BE LIABLE FOR ANY CLAIM, DAMAGES OR OTHER
LIABILITY, WHETHER IN AN ACTION OF CONTRACT, TORT OR OTHERWISE, ARISING FROM,
OUT OF OR IN CONNECTION WITH THE SOFTWARE OR THE USE OR OTHER DEALINGS IN THE
SOFTWARE.

```

### lockfile-lint

This product includes source derived from [lockfile-lint](https://github.com/lirantal/lockfile-lint) ([v4.12.1](https://github.com/lirantal/lockfile-lint/tree/v4.12.1)), distributed under the [Apache-2.0 License](https://github.com/lirantal/lockfile-lint/blob/v4.12.1/LICENSE):

```

                                 Apache License
                           Version 2.0, January 2004
                        https://www.apache.org/licenses/

   TERMS AND CONDITIONS FOR USE, REPRODUCTION, AND DISTRIBUTION

   1. Definitions.

      "License" shall mean the terms and conditions for use, reproduction,
      and distribution as defined by Sections 1 through 9 of this document.

      "Licensor" shall mean the copyright owner or entity authorized by
      the copyright owner that is granting the License.

      "Legal Entity" shall mean the union of the acting entity and all
      other entities that control, are controlled by, or are under common
      control with that entity. For the purposes of this definition,
      "control" means (i) the power, direct or indirect, to cause the
      direction or management of such entity, whether by contract or
      otherwise, or (ii) ownership of fifty percent (50%) or more of the
      outstanding shares, or (iii) beneficial ownership of such entity.

      "You" (or "Your") shall mean an individual or Legal Entity
      exercising permissions granted by this License.

      "Source" form shall mean the preferred form for making modifications,
      including but not limited to software source code, documentation
      source, and configuration files.

      "Object" form shall mean any form resulting from mechanical
      transformation or translation of a Source form, including but
      not limited to compiled object code, generated documentation,
      and conversions to other media types.

      "Work" shall mean the work of authorship, whether in Source or
      Object form, made available under the License, as indicated by a
      copyright notice that is included in or attached to the work
      (an example is provided in the Appendix below).

      "Derivative Works" shall mean any work, whether in Source or Object
      form, that is based on (or derived from) the Work and for which the
      editorial revisions, annotations, elaborations, or other modifications
      represent, as a whole, an original work of authorship. For the purposes
      of this License, Derivative Works shall not include works that remain
      separable from, or merely link (or bind by name) to the interfaces of,
      the Work and Derivative Works thereof.

      "Contribution" shall mean any work of authorship, including
      the original version of the Work and any modifications or additions
      to that Work or Derivative Works thereof, that is intentionally
      submitted to Licensor for inclusion in the Work by the copyright owner
      or by an individual or Legal Entity authorized to submit on behalf of
      the copyright owner. For the purposes of this definition, "submitted"
      means any form of electronic, verbal, or written communication sent
      to the Licensor or its representatives, including but not limited to
      communication on electronic mailing lists, source code control systems,
      and issue tracking systems that are managed by, or on behalf of, the
      Licensor for the purpose of discussing and improving the Work, but
      excluding communication that is conspicuously marked or otherwise
      designated in writing by the copyright owner as "Not a Contribution."

      "Contributor" shall mean Licensor and any individual or Legal Entity
      on behalf of whom a Contribution has been received by Licensor and
      subsequently incorporated within the Work.

   2. Grant of Copyright License. Subject to the terms and conditions of
      this License, each Contributor hereby grants to You a perpetual,
      worldwide, non-exclusive, no-charge, royalty-free, irrevocable
      copyright license to reproduce, prepare Derivative Works of,
      publicly display, publicly perform, sublicense, and distribute the
      Work and such Derivative Works in Source or Object form.

   3. Grant of Patent License. Subject to the terms and conditions of
      this License, each Contributor hereby grants to You a perpetual,
      worldwide, non-exclusive, no-charge, royalty-free, irrevocable
      (except as stated in this section) patent license to make, have made,
      use, offer to sell, sell, import, and otherwise transfer the Work,
      where such license applies only to those patent claims licensable
      by such Contributor that are necessarily infringed by their
      Contribution(s) alone or by combination of their Contribution(s)
      with the Work to which such Contribution(s) was submitted. If You
      institute patent litigation against any entity (including a
      cross-claim or counterclaim in a lawsuit) alleging that the Work
      or a Contribution incorporated within the Work constitutes direct
      or contributory patent infringement, then any patent licenses
      granted to You under this License for that Work shall terminate
      as of the date such litigation is filed.

   4. Redistribution. You may reproduce and distribute copies of the
      Work or Derivative Works thereof in any medium, with or without
      modifications, and in Source or Object form, provided that You
      meet the following conditions:

      (a) You must give any other recipients of the Work or
          Derivative Works a copy of this License; and

      (b) You must cause any modified files to carry prominent notices
          stating that You changed the files; and

      (c) You must retain, in the Source form of any Derivative Works
          that You distribute, all copyright, patent, trademark, and
          attribution notices from the Source form of the Work,
          excluding those notices that do not pertain to any part of
          the Derivative Works; and

      (d) If the Work includes a "NOTICE" text file as part of its
          distribution, then any Derivative Works that You distribute must
          include a readable copy of the attribution notices contained
          within such NOTICE file, excluding those notices that do not
          pertain to any part of the Derivative Works, in at least one
          of the following places: within a NOTICE text file distributed
          as part of the Derivative Works; within the Source form or
          documentation, if provided along with the Derivative Works; or,
          within a display generated by the Derivative Works, if and
          wherever such third-party notices normally appear. The contents
          of the NOTICE file are for informational purposes only and
          do not modify the License. You may add Your own attribution
          notices within Derivative Works that You distribute, alongside
          or as an addendum to the NOTICE text from the Work, provided
          that such additional attribution notices cannot be construed
          as modifying the License.

      You may add Your own copyright statement to Your modifications and
      may provide additional or different license terms and conditions
      for use, reproduction, or distribution of Your modifications, or
      for any such Derivative Works as a whole, provided Your use,
      reproduction, and distribution of the Work otherwise complies with
      the conditions stated in this License.

   5. Submission of Contributions. Unless You explicitly state otherwise,
      any Contribution intentionally submitted for inclusion in the Work
      by You to the Licensor shall be under the terms and conditions of
      this License, without any additional terms or conditions.
      Notwithstanding the above, nothing herein shall supersede or modify
      the terms of any separate license agreement you may have executed
      with Licensor regarding such Contributions.

   6. Trademarks. This License does not grant permission to use the trade
      names, trademarks, service marks, or product names of the Licensor,
      except as required for reasonable and customary use in describing the
      origin of the Work and reproducing the content of the NOTICE file.

   7. Disclaimer of Warranty. Unless required by applicable law or
      agreed to in writing, Licensor provides the Work (and each
      Contributor provides its Contributions) on an "AS IS" BASIS,
      WITHOUT WARRANTIES OR CONDITIONS OF ANY KIND, either express or
      implied, including, without limitation, any warranties or conditions
      of TITLE, NON-INFRINGEMENT, MERCHANTABILITY, or FITNESS FOR A
      PARTICULAR PURPOSE. You are solely responsible for determining the
      appropriateness of using or redistributing the Work and assume any
      risks associated with Your exercise of permissions under this License.

   8. Limitation of Liability. In no event and under no legal theory,
      whether in tort (including negligence), contract, or otherwise,
      unless required by applicable law (such as deliberate and grossly
      negligent acts) or agreed to in writing, shall any Contributor be
      liable to You for damages, including any direct, indirect, special,
      incidental, or consequential damages of any character arising as a
      result of this License or out of the use or inability to use the
      Work (including but not limited to damages for loss of goodwill,
      work stoppage, computer failure or malfunction, or any and all
      other commercial damages or losses), even if such Contributor
      has been advised of the possibility of such damages.

   9. Accepting Warranty or Additional Liability. While redistributing
      the Work or Derivative Works thereof, You may choose to offer,
      and charge a fee for, acceptance of support, warranty, indemnity,
      or other liability obligations and/or rights consistent with this
      License. However, in accepting such obligations, You may act only
      on Your own behalf and on Your sole responsibility, not on behalf
      of any other Contributor, and only if You agree to indemnify,
      defend, and hold each Contributor harmless for any liability
      incurred by, or claims asserted against, such Contributor by reason
      of your accepting any such warranty or additional liability.

   END OF TERMS AND CONDITIONS

   Copyright 2019 Liran Tal <liran.tal@gmail.com>.

   Licensed under the Apache License, Version 2.0 (the "License");
   you may not use this file except in compliance with the License.
   You may obtain a copy of the License at

       https://www.apache.org/licenses/LICENSE-2.0

   Unless required by applicable law or agreed to in writing, software
   distributed under the License is distributed on an "AS IS" BASIS,
   WITHOUT WARRANTIES OR CONDITIONS OF ANY KIND, either express or implied.
   See the License for the specific language governing permissions and
   limitations under the License.
```

### memcached

This product includes source derived from [memcached](https://github.com/3rd-Eden/node-memcached) ([v2.2.2](https://github.com/3rd-Eden/node-memcached/tree/v2.2.2)), distributed under the [MIT License](https://github.com/3rd-Eden/node-memcached/blob/v2.2.2/LICENSE):

```
Copyright (c) 2010 Arnout Kazemier,3rd-Eden

Permission is hereby granted, free of charge, to any person obtaining a copy
of this software and associated documentation files (the "Software"), to deal
in the Software without restriction, including without limitation the rights
to use, copy, modify, merge, publish, distribute, sublicense, and/or sell
copies of the Software, and to permit persons to whom the Software is
furnished to do so, subject to the following conditions:

The above copyright notice and this permission notice shall be included in
all copies or substantial portions of the Software.

THE SOFTWARE IS PROVIDED "AS IS", WITHOUT WARRANTY OF ANY KIND, EXPRESS OR
IMPLIED, INCLUDING BUT NOT LIMITED TO THE WARRANTIES OF MERCHANTABILITY,
FITNESS FOR A PARTICULAR PURPOSE AND NONINFRINGEMENT. IN NO EVENT SHALL THE
AUTHORS OR COPYRIGHT HOLDERS BE LIABLE FOR ANY CLAIM, DAMAGES OR OTHER
LIABILITY, WHETHER IN AN ACTION OF CONTRACT, TORT OR OTHERWISE, ARISING FROM,
OUT OF OR IN CONNECTION WITH THE SOFTWARE OR THE USE OR OTHER DEALINGS IN
THE SOFTWARE.
```

### nock

This product includes source derived from [nock](https://github.com/nock/nock) ([v11.8.0](https://github.com/nock/nock/tree/v11.8.0)), distributed under the [MIT License](https://github.com/nock/nock/blob/v11.8.0/LICENSE):

```
MIT License

Copyright (c) 2011-2019 Pedro Teixeira and other contributors

Permission is hereby granted, free of charge, to any person obtaining a copy
of this software and associated documentation files (the "Software"), to deal
in the Software without restriction, including without limitation the rights
to use, copy, modify, merge, publish, distribute, sublicense, and/or sell
copies of the Software, and to permit persons to whom the Software is
furnished to do so, subject to the following conditions:

The above copyright notice and this permission notice shall be included in all
copies or substantial portions of the Software.

THE SOFTWARE IS PROVIDED "AS IS", WITHOUT WARRANTY OF ANY KIND, EXPRESS OR
IMPLIED, INCLUDING BUT NOT LIMITED TO THE WARRANTIES OF MERCHANTABILITY,
FITNESS FOR A PARTICULAR PURPOSE AND NONINFRINGEMENT. IN NO EVENT SHALL THE
AUTHORS OR COPYRIGHT HOLDERS BE LIABLE FOR ANY CLAIM, DAMAGES OR OTHER
LIABILITY, WHETHER IN AN ACTION OF CONTRACT, TORT OR OTHERWISE, ARISING FROM,
OUT OF OR IN CONNECTION WITH THE SOFTWARE OR THE USE OR OTHER DEALINGS IN THE
SOFTWARE.

```

### proxy

This product includes source derived from [proxy](https://github.com/TooTallNate/proxy-agents) ([v2.1.1](https://github.com/TooTallNate/proxy-agents/tree/v2.1.1)), distributed under the [MIT License](https://github.com/TooTallNate/proxy-agents/blob/v2.1.1/README.md):

```
MIT License

Copyright (c) <year> <copyright holders>

Permission is hereby granted, free of charge, to any person obtaining a copy of this software and associated documentation files (the "Software"), to deal in the Software without restriction, including without limitation the rights to use, copy, modify, merge, publish, distribute, sublicense, and/or sell copies of the Software, and to permit persons to whom the Software is furnished to do so, subject to the following conditions:

The above copyright notice and this permission notice shall be included in all copies or substantial portions of the Software.

THE SOFTWARE IS PROVIDED "AS IS", WITHOUT WARRANTY OF ANY KIND, EXPRESS OR IMPLIED, INCLUDING BUT NOT LIMITED TO THE WARRANTIES OF MERCHANTABILITY, FITNESS FOR A PARTICULAR PURPOSE AND NONINFRINGEMENT. IN NO EVENT SHALL THE AUTHORS OR COPYRIGHT HOLDERS BE LIABLE FOR ANY CLAIM, DAMAGES OR OTHER LIABILITY, WHETHER IN AN ACTION OF CONTRACT, TORT OR OTHERWISE, ARISING FROM, OUT OF OR IN CONNECTION WITH THE SOFTWARE OR THE USE OR OTHER DEALINGS IN THE SOFTWARE.
```

### proxyquire

This product includes source derived from [proxyquire](https://github.com/thlorenz/proxyquire) ([v1.8.0](https://github.com/thlorenz/proxyquire/tree/v1.8.0)), distributed under the [MIT License](https://github.com/thlorenz/proxyquire/blob/v1.8.0/LICENSE):

```
Copyright 2013 Thorsten Lorenz. 
All rights reserved.

Permission is hereby granted, free of charge, to any person
obtaining a copy of this software and associated documentation
files (the "Software"), to deal in the Software without
restriction, including without limitation the rights to use,
copy, modify, merge, publish, distribute, sublicense, and/or sell
copies of the Software, and to permit persons to whom the
Software is furnished to do so, subject to the following
conditions:

The above copyright notice and this permission notice shall be
included in all copies or substantial portions of the Software.

THE SOFTWARE IS PROVIDED "AS IS", WITHOUT WARRANTY OF ANY KIND,
EXPRESS OR IMPLIED, INCLUDING BUT NOT LIMITED TO THE WARRANTIES
OF MERCHANTABILITY, FITNESS FOR A PARTICULAR PURPOSE AND
NONINFRINGEMENT. IN NO EVENT SHALL THE AUTHORS OR COPYRIGHT
HOLDERS BE LIABLE FOR ANY CLAIM, DAMAGES OR OTHER LIABILITY,
WHETHER IN AN ACTION OF CONTRACT, TORT OR OTHERWISE, ARISING
FROM, OUT OF OR IN CONNECTION WITH THE SOFTWARE OR THE USE OR
OTHER DEALINGS IN THE SOFTWARE.

```

### q

This product includes source derived from [q](https://github.com/kriskowal/q) ([v1.5.1](https://github.com/kriskowal/q/tree/v1.5.1)), distributed under the [MIT License](https://github.com/kriskowal/q/blob/v1.5.1/LICENSE):

```
Copyright 2009–2017 Kristopher Michael Kowal. All rights reserved.
Permission is hereby granted, free of charge, to any person obtaining a copy
of this software and associated documentation files (the "Software"), to
deal in the Software without restriction, including without limitation the
rights to use, copy, modify, merge, publish, distribute, sublicense, and/or
sell copies of the Software, and to permit persons to whom the Software is
furnished to do so, subject to the following conditions:

The above copyright notice and this permission notice shall be included in
all copies or substantial portions of the Software.

THE SOFTWARE IS PROVIDED "AS IS", WITHOUT WARRANTY OF ANY KIND, EXPRESS OR
IMPLIED, INCLUDING BUT NOT LIMITED TO THE WARRANTIES OF MERCHANTABILITY,
FITNESS FOR A PARTICULAR PURPOSE AND NONINFRINGEMENT. IN NO EVENT SHALL THE
AUTHORS OR COPYRIGHT HOLDERS BE LIABLE FOR ANY CLAIM, DAMAGES OR OTHER
LIABILITY, WHETHER IN AN ACTION OF CONTRACT, TORT OR OTHERWISE, ARISING
FROM, OUT OF OR IN CONNECTION WITH THE SOFTWARE OR THE USE OR OTHER DEALINGS
IN THE SOFTWARE.

```

### rimraf

This product includes source derived from [rimraf](https://github.com/isaacs/rimraf) ([v2.7.1](https://github.com/isaacs/rimraf/tree/v2.7.1)), distributed under the [ISC License](https://github.com/isaacs/rimraf/blob/v2.7.1/LICENSE):

```
The ISC License

Copyright (c) Isaac Z. Schlueter and Contributors

Permission to use, copy, modify, and/or distribute this software for any
purpose with or without fee is hereby granted, provided that the above
copyright notice and this permission notice appear in all copies.

THE SOFTWARE IS PROVIDED "AS IS" AND THE AUTHOR DISCLAIMS ALL WARRANTIES
WITH REGARD TO THIS SOFTWARE INCLUDING ALL IMPLIED WARRANTIES OF
MERCHANTABILITY AND FITNESS. IN NO EVENT SHALL THE AUTHOR BE LIABLE FOR
ANY SPECIAL, DIRECT, INDIRECT, OR CONSEQUENTIAL DAMAGES OR ANY DAMAGES
WHATSOEVER RESULTING FROM LOSS OF USE, DATA OR PROFITS, WHETHER IN AN
ACTION OF CONTRACT, NEGLIGENCE OR OTHER TORTIOUS ACTION, ARISING OUT OF OR
IN CONNECTION WITH THE USE OR PERFORMANCE OF THIS SOFTWARE.

```

### should

This product includes source derived from [should](https://github.com/shouldjs/should.js) ([v13.2.3](https://github.com/shouldjs/should.js/tree/v13.2.3)), distributed under the [MIT License](https://github.com/shouldjs/should.js/blob/v13.2.3/LICENSE):

```
Copyright(c) 2010-2013 TJ Holowaychuk <tj@vision-media.ca>
Copyright(c) 2013-2017 Denis Bardadym <bardadymchik@gmail.com>

Permission is hereby granted, free of charge, to any person obtaining a copy
of this software and associated documentation files (the "Software"), to deal
in the Software without restriction, including without limitation the rights
to use, copy, modify, merge, publish, distribute, sublicense, and/or sell
copies of the Software, and to permit persons to whom the Software is
furnished to do so, subject to the following conditions:

The above copyright notice and this permission notice shall be included in
all copies or substantial portions of the Software.

THE SOFTWARE IS PROVIDED "AS IS", WITHOUT WARRANTY OF ANY KIND, EXPRESS OR
IMPLIED, INCLUDING BUT NOT LIMITED TO THE WARRANTIES OF MERCHANTABILITY,
FITNESS FOR A PARTICULAR PURPOSE AND NONINFRINGEMENT. IN NO EVENT SHALL THE
AUTHORS OR COPYRIGHT HOLDERS BE LIABLE FOR ANY CLAIM, DAMAGES OR OTHER
LIABILITY, WHETHER IN AN ACTION OF CONTRACT, TORT OR OTHERWISE, ARISING FROM,
OUT OF OR IN CONNECTION WITH THE SOFTWARE OR THE USE OR OTHER DEALINGS IN
THE SOFTWARE.

```

### sinon

This product includes source derived from [sinon](https://github.com/sinonjs/sinon) ([v4.5.0](https://github.com/sinonjs/sinon/tree/v4.5.0)), distributed under the [BSD-3-Clause License](https://github.com/sinonjs/sinon/blob/v4.5.0/LICENSE):

```
(The BSD License)

Copyright (c) 2010-2017, Christian Johansen, christian@cjohansen.no
All rights reserved.

Redistribution and use in source and binary forms, with or without modification,
are permitted provided that the following conditions are met:

    * Redistributions of source code must retain the above copyright notice,
      this list of conditions and the following disclaimer.
    * Redistributions in binary form must reproduce the above copyright notice,
      this list of conditions and the following disclaimer in the documentation
      and/or other materials provided with the distribution.
    * Neither the name of Christian Johansen nor the names of his contributors
      may be used to endorse or promote products derived from this software
      without specific prior written permission.

THIS SOFTWARE IS PROVIDED BY THE COPYRIGHT HOLDERS AND CONTRIBUTORS "AS IS" AND
ANY EXPRESS OR IMPLIED WARRANTIES, INCLUDING, BUT NOT LIMITED TO, THE IMPLIED
WARRANTIES OF MERCHANTABILITY AND FITNESS FOR A PARTICULAR PURPOSE ARE
DISCLAIMED. IN NO EVENT SHALL THE COPYRIGHT HOLDER OR CONTRIBUTORS BE LIABLE
FOR ANY DIRECT, INDIRECT, INCIDENTAL, SPECIAL, EXEMPLARY, OR CONSEQUENTIAL
DAMAGES (INCLUDING, BUT NOT LIMITED TO, PROCUREMENT OF SUBSTITUTE GOODS OR
SERVICES; LOSS OF USE, DATA, OR PROFITS; OR BUSINESS INTERRUPTION) HOWEVER
CAUSED AND ON ANY THEORY OF LIABILITY, WHETHER IN CONTRACT, STRICT LIABILITY,
OR TORT (INCLUDING NEGLIGENCE OR OTHERWISE) ARISING IN ANY WAY OUT OF THE USE OF
THIS SOFTWARE, EVEN IF ADVISED OF THE POSSIBILITY OF SUCH DAMAGE.

```

### tap

This product includes source derived from [tap](https://github.com/tapjs/node-tap) ([v16.3.8](https://github.com/tapjs/node-tap/tree/v16.3.8)), distributed under the [ISC License](https://github.com/tapjs/node-tap/blob/v16.3.8/LICENSE):

```
The ISC License

Copyright (c) 2011-2023 Isaac Z. Schlueter and Contributors

Permission to use, copy, modify, and/or distribute this software for any
purpose with or without fee is hereby granted, provided that the above
copyright notice and this permission notice appear in all copies.

THE SOFTWARE IS PROVIDED "AS IS" AND THE AUTHOR DISCLAIMS ALL WARRANTIES
WITH REGARD TO THIS SOFTWARE INCLUDING ALL IMPLIED WARRANTIES OF
MERCHANTABILITY AND FITNESS. IN NO EVENT SHALL THE AUTHOR BE LIABLE FOR
ANY SPECIAL, DIRECT, INDIRECT, OR CONSEQUENTIAL DAMAGES OR ANY DAMAGES
WHATSOEVER RESULTING FROM LOSS OF USE, DATA OR PROFITS, WHETHER IN AN
ACTION OF CONTRACT, NEGLIGENCE OR OTHER TORTIOUS ACTION, ARISING OUT OF OR
IN CONNECTION WITH THE USE OR PERFORMANCE OF THIS SOFTWARE.

```

### temp

This product includes source derived from [temp](https://github.com/bruce/node-temp) ([v0.8.4](https://github.com/bruce/node-temp/tree/v0.8.4)), distributed under the [MIT License](https://github.com/bruce/node-temp/blob/v0.8.4/LICENSE):

```
The MIT License (MIT)

Copyright (c) 2010-2014 Bruce Williams

Permission is hereby granted, free of charge, to any person obtaining a copy of
this software and associated documentation files (the "Software"), to deal in
the Software without restriction, including without limitation the rights to
use, copy, modify, merge, publish, distribute, sublicense, and/or sell copies of
the Software, and to permit persons to whom the Software is furnished to do so,
subject to the following conditions:

The above copyright notice and this permission notice shall be included in all
copies or substantial portions of the Software.

THE SOFTWARE IS PROVIDED "AS IS", WITHOUT WARRANTY OF ANY KIND, EXPRESS OR
IMPLIED, INCLUDING BUT NOT LIMITED TO THE WARRANTIES OF MERCHANTABILITY, FITNESS
FOR A PARTICULAR PURPOSE AND NONINFRINGEMENT. IN NO EVENT SHALL THE AUTHORS OR
COPYRIGHT HOLDERS BE LIABLE FOR ANY CLAIM, DAMAGES OR OTHER LIABILITY, WHETHER
IN AN ACTION OF CONTRACT, TORT OR OTHERWISE, ARISING FROM, OUT OF OR IN
CONNECTION WITH THE SOFTWARE OR THE USE OR OTHER DEALINGS IN THE SOFTWARE.

```

### when

This product includes source derived from [when](https://github.com/cujojs/when) ([v3.7.8](https://github.com/cujojs/when/tree/v3.7.8)), distributed under the [MIT License](https://github.com/cujojs/when/blob/v3.7.8/LICENSE.txt):

```
Open Source Initiative OSI - The MIT License

http://www.opensource.org/licenses/mit-license.php

Copyright (c) 2011 Brian Cavalier

Permission is hereby granted, free of charge, to any person obtaining
a copy of this software and associated documentation files (the
"Software"), to deal in the Software without restriction, including
without limitation the rights to use, copy, modify, merge, publish,
distribute, sublicense, and/or sell copies of the Software, and to
permit persons to whom the Software is furnished to do so, subject to
the following conditions:

The above copyright notice and this permission notice shall be
included in all copies or substantial portions of the Software.

THE SOFTWARE IS PROVIDED "AS IS", WITHOUT WARRANTY OF ANY KIND,
EXPRESS OR IMPLIED, INCLUDING BUT NOT LIMITED TO THE WARRANTIES OF
MERCHANTABILITY, FITNESS FOR A PARTICULAR PURPOSE AND
NONINFRINGEMENT. IN NO EVENT SHALL THE AUTHORS OR COPYRIGHT HOLDERS BE
LIABLE FOR ANY CLAIM, DAMAGES OR OTHER LIABILITY, WHETHER IN AN ACTION
OF CONTRACT, TORT OR OTHERWISE, ARISING FROM, OUT OF OR IN CONNECTION
WITH THE SOFTWARE OR THE USE OR OTHER DEALINGS IN THE SOFTWARE.
```


## optionalDependencies

### @contrast/fn-inspect

This product includes source derived from [@contrast/fn-inspect](https://github.com/Contrast-Security-Inc/node-fn-inspect) ([v3.4.0](https://github.com/Contrast-Security-Inc/node-fn-inspect/tree/v3.4.0)), distributed under the [MIT License](https://github.com/Contrast-Security-Inc/node-fn-inspect/blob/v3.4.0/LICENSE):

```
Copyright 2022 Contrast Security, Inc

Permission is hereby granted, free of charge, to any person obtaining a copy of
this software and associated documentation files (the "Software"), to deal in
the Software without restriction, including without limitation the rights to
use, copy, modify, merge, publish, distribute, sublicense, and/or sell copies of
the Software, and to permit persons to whom the Software is furnished to do so,
subject to the following conditions:

The above copyright notice and this permission notice shall be included in all
copies or substantial portions of the Software.

THE SOFTWARE IS PROVIDED "AS IS", WITHOUT WARRANTY OF ANY KIND, EXPRESS OR
IMPLIED, INCLUDING BUT NOT LIMITED TO THE WARRANTIES OF MERCHANTABILITY, FITNESS
FOR A PARTICULAR PURPOSE AND NONINFRINGEMENT. IN NO EVENT SHALL THE AUTHORS OR
COPYRIGHT HOLDERS BE LIABLE FOR ANY CLAIM, DAMAGES OR OTHER LIABILITY, WHETHER
IN AN ACTION OF CONTRACT, TORT OR OTHERWISE, ARISING FROM, OUT OF OR IN
CONNECTION WITH THE SOFTWARE OR THE USE OR OTHER DEALINGS IN THE SOFTWARE.

```

### @newrelic/native-metrics

This product includes source derived from [@newrelic/native-metrics](https://github.com/newrelic/node-native-metrics) ([v10.0.0](https://github.com/newrelic/node-native-metrics/tree/v10.0.0)), distributed under the [Apache-2.0 License](https://github.com/newrelic/node-native-metrics/blob/v10.0.0/LICENSE):

```
                                 Apache License
                           Version 2.0, January 2004
                        http://www.apache.org/licenses/

   TERMS AND CONDITIONS FOR USE, REPRODUCTION, AND DISTRIBUTION

   1. Definitions.

      "License" shall mean the terms and conditions for use, reproduction,
      and distribution as defined by Sections 1 through 9 of this document.

      "Licensor" shall mean the copyright owner or entity authorized by
      the copyright owner that is granting the License.

      "Legal Entity" shall mean the union of the acting entity and all
      other entities that control, are controlled by, or are under common
      control with that entity. For the purposes of this definition,
      "control" means (i) the power, direct or indirect, to cause the
      direction or management of such entity, whether by contract or
      otherwise, or (ii) ownership of fifty percent (50%) or more of the
      outstanding shares, or (iii) beneficial ownership of such entity.

      "You" (or "Your") shall mean an individual or Legal Entity
      exercising permissions granted by this License.

      "Source" form shall mean the preferred form for making modifications,
      including but not limited to software source code, documentation
      source, and configuration files.

      "Object" form shall mean any form resulting from mechanical
      transformation or translation of a Source form, including but
      not limited to compiled object code, generated documentation,
      and conversions to other media types.

      "Work" shall mean the work of authorship, whether in Source or
      Object form, made available under the License, as indicated by a
      copyright notice that is included in or attached to the work
      (an example is provided in the Appendix below).

      "Derivative Works" shall mean any work, whether in Source or Object
      form, that is based on (or derived from) the Work and for which the
      editorial revisions, annotations, elaborations, or other modifications
      represent, as a whole, an original work of authorship. For the purposes
      of this License, Derivative Works shall not include works that remain
      separable from, or merely link (or bind by name) to the interfaces of,
      the Work and Derivative Works thereof.

      "Contribution" shall mean any work of authorship, including
      the original version of the Work and any modifications or additions
      to that Work or Derivative Works thereof, that is intentionally
      submitted to Licensor for inclusion in the Work by the copyright owner
      or by an individual or Legal Entity authorized to submit on behalf of
      the copyright owner. For the purposes of this definition, "submitted"
      means any form of electronic, verbal, or written communication sent
      to the Licensor or its representatives, including but not limited to
      communication on electronic mailing lists, source code control systems,
      and issue tracking systems that are managed by, or on behalf of, the
      Licensor for the purpose of discussing and improving the Work, but
      excluding communication that is conspicuously marked or otherwise
      designated in writing by the copyright owner as "Not a Contribution."

      "Contributor" shall mean Licensor and any individual or Legal Entity
      on behalf of whom a Contribution has been received by Licensor and
      subsequently incorporated within the Work.

   2. Grant of Copyright License. Subject to the terms and conditions of
      this License, each Contributor hereby grants to You a perpetual,
      worldwide, non-exclusive, no-charge, royalty-free, irrevocable
      copyright license to reproduce, prepare Derivative Works of,
      publicly display, publicly perform, sublicense, and distribute the
      Work and such Derivative Works in Source or Object form.

   3. Grant of Patent License. Subject to the terms and conditions of
      this License, each Contributor hereby grants to You a perpetual,
      worldwide, non-exclusive, no-charge, royalty-free, irrevocable
      (except as stated in this section) patent license to make, have made,
      use, offer to sell, sell, import, and otherwise transfer the Work,
      where such license applies only to those patent claims licensable
      by such Contributor that are necessarily infringed by their
      Contribution(s) alone or by combination of their Contribution(s)
      with the Work to which such Contribution(s) was submitted. If You
      institute patent litigation against any entity (including a
      cross-claim or counterclaim in a lawsuit) alleging that the Work
      or a Contribution incorporated within the Work constitutes direct
      or contributory patent infringement, then any patent licenses
      granted to You under this License for that Work shall terminate
      as of the date such litigation is filed.

   4. Redistribution. You may reproduce and distribute copies of the
      Work or Derivative Works thereof in any medium, with or without
      modifications, and in Source or Object form, provided that You
      meet the following conditions:

      (a) You must give any other recipients of the Work or
          Derivative Works a copy of this License; and

      (b) You must cause any modified files to carry prominent notices
          stating that You changed the files; and

      (c) You must retain, in the Source form of any Derivative Works
          that You distribute, all copyright, patent, trademark, and
          attribution notices from the Source form of the Work,
          excluding those notices that do not pertain to any part of
          the Derivative Works; and

      (d) If the Work includes a "NOTICE" text file as part of its
          distribution, then any Derivative Works that You distribute must
          include a readable copy of the attribution notices contained
          within such NOTICE file, excluding those notices that do not
          pertain to any part of the Derivative Works, in at least one
          of the following places: within a NOTICE text file distributed
          as part of the Derivative Works; within the Source form or
          documentation, if provided along with the Derivative Works; or,
          within a display generated by the Derivative Works, if and
          wherever such third-party notices normally appear. The contents
          of the NOTICE file are for informational purposes only and
          do not modify the License. You may add Your own attribution
          notices within Derivative Works that You distribute, alongside
          or as an addendum to the NOTICE text from the Work, provided
          that such additional attribution notices cannot be construed
          as modifying the License.

      You may add Your own copyright statement to Your modifications and
      may provide additional or different license terms and conditions
      for use, reproduction, or distribution of Your modifications, or
      for any such Derivative Works as a whole, provided Your use,
      reproduction, and distribution of the Work otherwise complies with
      the conditions stated in this License.

   5. Submission of Contributions. Unless You explicitly state otherwise,
      any Contribution intentionally submitted for inclusion in the Work
      by You to the Licensor shall be under the terms and conditions of
      this License, without any additional terms or conditions.
      Notwithstanding the above, nothing herein shall supersede or modify
      the terms of any separate license agreement you may have executed
      with Licensor regarding such Contributions.

   6. Trademarks. This License does not grant permission to use the trade
      names, trademarks, service marks, or product names of the Licensor,
      except as required for reasonable and customary use in describing the
      origin of the Work and reproducing the content of the NOTICE file.

   7. Disclaimer of Warranty. Unless required by applicable law or
      agreed to in writing, Licensor provides the Work (and each
      Contributor provides its Contributions) on an "AS IS" BASIS,
      WITHOUT WARRANTIES OR CONDITIONS OF ANY KIND, either express or
      implied, including, without limitation, any warranties or conditions
      of TITLE, NON-INFRINGEMENT, MERCHANTABILITY, or FITNESS FOR A
      PARTICULAR PURPOSE. You are solely responsible for determining the
      appropriateness of using or redistributing the Work and assume any
      risks associated with Your exercise of permissions under this License.

   8. Limitation of Liability. In no event and under no legal theory,
      whether in tort (including negligence), contract, or otherwise,
      unless required by applicable law (such as deliberate and grossly
      negligent acts) or agreed to in writing, shall any Contributor be
      liable to You for damages, including any direct, indirect, special,
      incidental, or consequential damages of any character arising as a
      result of this License or out of the use or inability to use the
      Work (including but not limited to damages for loss of goodwill,
      work stoppage, computer failure or malfunction, or any and all
      other commercial damages or losses), even if such Contributor
      has been advised of the possibility of such damages.

   9. Accepting Warranty or Additional Liability. While redistributing
      the Work or Derivative Works thereof, You may choose to offer,
      and charge a fee for, acceptance of support, warranty, indemnity,
      or other liability obligations and/or rights consistent with this
      License. However, in accepting such obligations, You may act only
      on Your own behalf and on Your sole responsibility, not on behalf
      of any other Contributor, and only if You agree to indemnify,
      defend, and hold each Contributor harmless for any liability
      incurred by, or claims asserted against, such Contributor by reason
      of your accepting any such warranty or additional liability.

   END OF TERMS AND CONDITIONS

   APPENDIX: How to apply the Apache License to your work.

      To apply the Apache License to your work, attach the following
      boilerplate notice, with the fields enclosed by brackets "[]"
      replaced with your own identifying information. (Don't include
      the brackets!)  The text should be enclosed in the appropriate
      comment syntax for the file format. We also recommend that a
      file or class name and description of purpose be included on the
      same "printed page" as the copyright notice for easier
      identification within third-party archives.

   Copyright [yyyy] [name of copyright owner]

   Licensed under the Apache License, Version 2.0 (the "License");
   you may not use this file except in compliance with the License.
   You may obtain a copy of the License at

       http://www.apache.org/licenses/LICENSE-2.0

   Unless required by applicable law or agreed to in writing, software
   distributed under the License is distributed on an "AS IS" BASIS,
   WITHOUT WARRANTIES OR CONDITIONS OF ANY KIND, either express or implied.
   See the License for the specific language governing permissions and
   limitations under the License.

```

### @prisma/prisma-fmt-wasm

This product includes source derived from [@prisma/prisma-fmt-wasm](https://github.com/prisma/prisma-engines) ([v4.17.0-16.27eb2449f178cd9fe1a4b892d732cc4795f75085](https://github.com/prisma/prisma-engines/tree/v4.17.0-16.27eb2449f178cd9fe1a4b892d732cc4795f75085)), distributed under the [Apache-2.0 License](https://github.com/prisma/prisma-engines/blob/v4.17.0-16.27eb2449f178cd9fe1a4b892d732cc4795f75085/README.md):

```
Apache License
Version 2.0, January 2004
http://www.apache.org/licenses/

TERMS AND CONDITIONS FOR USE, REPRODUCTION, AND DISTRIBUTION

1. Definitions.

"License" shall mean the terms and conditions for use, reproduction, and distribution as defined by Sections 1 through 9 of this document.

"Licensor" shall mean the copyright owner or entity authorized by the copyright owner that is granting the License.

"Legal Entity" shall mean the union of the acting entity and all other entities that control, are controlled by, or are under common control with that entity. For the purposes of this definition, "control" means (i) the power, direct or indirect, to cause the direction or management of such entity, whether by contract or otherwise, or (ii) ownership of fifty percent (50%) or more of the outstanding shares, or (iii) beneficial ownership of such entity.

"You" (or "Your") shall mean an individual or Legal Entity exercising permissions granted by this License.

"Source" form shall mean the preferred form for making modifications, including but not limited to software source code, documentation source, and configuration files.

"Object" form shall mean any form resulting from mechanical transformation or translation of a Source form, including but not limited to compiled object code, generated documentation, and conversions to other media types.

"Work" shall mean the work of authorship, whether in Source or Object form, made available under the License, as indicated by a copyright notice that is included in or attached to the work (an example is provided in the Appendix below).

"Derivative Works" shall mean any work, whether in Source or Object form, that is based on (or derived from) the Work and for which the editorial revisions, annotations, elaborations, or other modifications represent, as a whole, an original work of authorship. For the purposes of this License, Derivative Works shall not include works that remain separable from, or merely link (or bind by name) to the interfaces of, the Work and Derivative Works thereof.

"Contribution" shall mean any work of authorship, including the original version of the Work and any modifications or additions to that Work or Derivative Works thereof, that is intentionally submitted to Licensor for inclusion in the Work by the copyright owner or by an individual or Legal Entity authorized to submit on behalf of the copyright owner. For the purposes of this definition, "submitted" means any form of electronic, verbal, or written communication sent to the Licensor or its representatives, including but not limited to communication on electronic mailing lists, source code control systems, and issue tracking systems that are managed by, or on behalf of, the Licensor for the purpose of discussing and improving the Work, but excluding communication that is conspicuously marked or otherwise designated in writing by the copyright owner as "Not a Contribution."

"Contributor" shall mean Licensor and any individual or Legal Entity on behalf of whom a Contribution has been received by Licensor and subsequently incorporated within the Work.

2. Grant of Copyright License. Subject to the terms and conditions of this License, each Contributor hereby grants to You a perpetual, worldwide, non-exclusive, no-charge, royalty-free, irrevocable copyright license to reproduce, prepare Derivative Works of, publicly display, publicly perform, sublicense, and distribute the Work and such Derivative Works in Source or Object form.

3. Grant of Patent License. Subject to the terms and conditions of this License, each Contributor hereby grants to You a perpetual, worldwide, non-exclusive, no-charge, royalty-free, irrevocable (except as stated in this section) patent license to make, have made, use, offer to sell, sell, import, and otherwise transfer the Work, where such license applies only to those patent claims licensable by such Contributor that are necessarily infringed by their Contribution(s) alone or by combination of their Contribution(s) with the Work to which such Contribution(s) was submitted. If You institute patent litigation against any entity (including a cross-claim or counterclaim in a lawsuit) alleging that the Work or a Contribution incorporated within the Work constitutes direct or contributory patent infringement, then any patent licenses granted to You under this License for that Work shall terminate as of the date such litigation is filed.

4. Redistribution. You may reproduce and distribute copies of the Work or Derivative Works thereof in any medium, with or without modifications, and in Source or Object form, provided that You meet the following conditions:

     (a) You must give any other recipients of the Work or Derivative Works a copy of this License; and

     (b) You must cause any modified files to carry prominent notices stating that You changed the files; and

     (c) You must retain, in the Source form of any Derivative Works that You distribute, all copyright, patent, trademark, and attribution notices from the Source form of the Work, excluding those notices that do not pertain to any part of the Derivative Works; and

     (d) If the Work includes a "NOTICE" text file as part of its distribution, then any Derivative Works that You distribute must include a readable copy of the attribution notices contained within such NOTICE file, excluding those notices that do not pertain to any part of the Derivative Works, in at least one of the following places: within a NOTICE text file distributed as part of the Derivative Works; within the Source form or documentation, if provided along with the Derivative Works; or, within a display generated by the Derivative Works, if and wherever such third-party notices normally appear. The contents of the NOTICE file are for informational purposes only and do not modify the License. You may add Your own attribution notices within Derivative Works that You distribute, alongside or as an addendum to the NOTICE text from the Work, provided that such additional attribution notices cannot be construed as modifying the License.

     You may add Your own copyright statement to Your modifications and may provide additional or different license terms and conditions for use, reproduction, or distribution of Your modifications, or for any such Derivative Works as a whole, provided Your use, reproduction, and distribution of the Work otherwise complies with the conditions stated in this License.

5. Submission of Contributions. Unless You explicitly state otherwise, any Contribution intentionally submitted for inclusion in the Work by You to the Licensor shall be under the terms and conditions of this License, without any additional terms or conditions. Notwithstanding the above, nothing herein shall supersede or modify the terms of any separate license agreement you may have executed with Licensor regarding such Contributions.

6. Trademarks. This License does not grant permission to use the trade names, trademarks, service marks, or product names of the Licensor, except as required for reasonable and customary use in describing the origin of the Work and reproducing the content of the NOTICE file.

7. Disclaimer of Warranty. Unless required by applicable law or agreed to in writing, Licensor provides the Work (and each Contributor provides its Contributions) on an "AS IS" BASIS, WITHOUT WARRANTIES OR CONDITIONS OF ANY KIND, either express or implied, including, without limitation, any warranties or conditions of TITLE, NON-INFRINGEMENT, MERCHANTABILITY, or FITNESS FOR A PARTICULAR PURPOSE. You are solely responsible for determining the appropriateness of using or redistributing the Work and assume any risks associated with Your exercise of permissions under this License.

8. Limitation of Liability. In no event and under no legal theory, whether in tort (including negligence), contract, or otherwise, unless required by applicable law (such as deliberate and grossly negligent acts) or agreed to in writing, shall any Contributor be liable to You for damages, including any direct, indirect, special, incidental, or consequential damages of any character arising as a result of this License or out of the use or inability to use the Work (including but not limited to damages for loss of goodwill, work stoppage, computer failure or malfunction, or any and all other commercial damages or losses), even if such Contributor has been advised of the possibility of such damages.

9. Accepting Warranty or Additional Liability. While redistributing the Work or Derivative Works thereof, You may choose to offer, and charge a fee for, acceptance of support, warranty, indemnity, or other liability obligations and/or rights consistent with this License. However, in accepting such obligations, You may act only on Your own behalf and on Your sole responsibility, not on behalf of any other Contributor, and only if You agree to indemnify, defend, and hold each Contributor harmless for any liability incurred by, or claims asserted against, such Contributor by reason of your accepting any such warranty or additional liability.

END OF TERMS AND CONDITIONS

APPENDIX: How to apply the Apache License to your work.

To apply the Apache License to your work, attach the following boilerplate notice, with the fields enclosed by brackets "[]" replaced with your own identifying information. (Don't include the brackets!)  The text should be enclosed in the appropriate comment syntax for the file format. We also recommend that a file or class name and description of purpose be included on the same "printed page" as the copyright notice for easier identification within third-party archives.

Copyright [yyyy] [name of copyright owner]

Licensed under the Apache License, Version 2.0 (the "License");
you may not use this file except in compliance with the License.
You may obtain a copy of the License at

http://www.apache.org/licenses/LICENSE-2.0

Unless required by applicable law or agreed to in writing, software
distributed under the License is distributed on an "AS IS" BASIS,
WITHOUT WARRANTIES OR CONDITIONS OF ANY KIND, either express or implied.
See the License for the specific language governing permissions and
limitations under the License.
```

## Additional Licenses

### Symantec

This product includes certificates from Symantec which are used under the
following license (https://docs.broadcom.com/doc/root-certificate-license-agreement-en):

```
ROOT CERTIFICATE LICENSE AGREEMENT
SYMANTEC CORPORATION AND/OR ITS AFFILIATES (“SYMANTEC”) IS WILLING TO PROVIDE THE
ROOT CERTIFICATES TO YOU AS THE INDIVIDUAL, THE COMPANY, OR THE LEGAL ENTITY THAT
WILL BE UTILIZING THE ROOT CERTIFICATES (REFERENCED BELOW AS “YOU” OR “YOUR”)
ONLY ON THE CONDITION THAT YOU ACCEPT ALL OF THE TERMS OF THIS AGREEMENT
(“AGREEMENT”). READ THE TERMS AND CONDITIONS OF THIS AGREEMENT CAREFULLY
BEFORE USING THE ROOT CERTIFICATES. THIS IS A LEGAL AND ENFORCEABLE CONTRACT
BETWEEN YOU AND SYMANTEC. BY USING THE ROOT CERTIFICATES, YOU AGREE TO THE
TERMS AND CONDITIONS OF THIS AGREEMENT. IF YOU DO NOT AGREE TO THESE TERMS AND
CONDITIONS, MAKE NO FURTHER USE OF THE ROOT CERTIFICATES. UNLESS OTHERWISE
DEFINED HEREIN, CAPITALIZED TERMS WILL HAVE THE MEANING GIVEN IN THE “DEFINITIONS”
SECTION OF THIS AGREEMENT AND SUCH CAPITALIZED TERMS MAY BE USED IN THE
SINGULAR OR IN THE PLURAL, AS THE CONTEXT REQUIRES.

ROOT CERTIFICATE TERMS AND CONDITIONS
1. DEFINITIONS.
"Certificate" means an electronic file that, at least, states a name or identifies the issuing Certificate
Authority, identifies the subscriber, contains the subscriber's public key, identifies the Certificate's
operational period, contains a Certificate serial number, and contains a digital signature of the issuing
Certificate Authority.
“Certificate Authority” or “CA” means a person or entity authorized to issue, suspend, or revoke
Certificates.
“Intermediate CA” means a CA Certificate signed by a Root Certificate Intermediate that issues
Certificates either to end-entities or other Certificate Authorities, but not to both.
"Products" means all versions of Your product or service with which the Root Certificates are incorporated
(including successor products and services or any major or minor upgrades thereto).
"Root Certificate" means a self-signed Certificate issued by a top-level Certificate Authority to itself, which
includes such Certificate Authority's public key. The Root Certificates and Root Certificate files to be
provided by Company to Customer pursuant to this Agreement are available for download at
https://www.verisign.com/support/roots.html, https://www.thawte.com/roots/index.html or
https://www.geotrust.com/resources/rootcertificates/index.html.
2. LICENSE. During the term of this Agreement, Symantec grants You a royalty-free, non-exclusive, nontransferable license to (a) use the Root Certificate for the purposes of testing (without the right to modify);
(b) make copies of Root Certificates only in order to embed and incorporate them, unmodified and in full,
as roots in Your Products; (c) distribute the Root Certificates as embedded and incorporated in such
Products; and (d) use the relevant logos and trademarks of Symantec in Your marketing materials,
advertisements, product data sheets, product packaging and websites solely conjunction with the
distribution of the Root Certificates in accordance with Symantec’s published guidelines for such usage.
You shall not have the right to further distribute the Root Certificates other than as described herein
without an additional license grant, in a separate writing, from Symantec.
3. RESTRICTIONS. You may not: (a) modify or create any derivative works of Root Certificates; (b)
assign, sublicense, sell, rent, or lease Symantec's root keys or Root Certificates; (c) use such Root
Certificates except as expressly permitted under this Agreement; (d) remove or alter any trademark, logo,
copyright, or other proprietary notices, legends, symbols, or labels provided in the Root Certificates; or (e)
certify, or cause a third party to certify, the public key contained in the Root Certificates by issuing or
creating a Certificate containing such public key.
4. CUSTOMER’S OBLIGATIONS.
4.1. During the term of this Agreement, You shall use commercially reasonable efforts regularly check the
applicable Symantec URL for updates to the Root Certificates and update Root Certificates embedded
into Your Products with the most currently available Root Certificates, unmodified and in full, or as a patch
or update. If Symantec updates its Root Certificates,, You shall use commercially reasonable efforts to (i)
discontinue all copying and use of the Root Certificates which have been replaced, and (ii) to use
Symantec’s then-current Root Certificates. Any updates to the Root Certificates are incorporated into and
subject to the terms of this Agreement.
4.2. You shall appoint at least one (1) individual as the administrative contact designated to address any
Root Certificate issues and shall provide the contact information for such individual to dl-tssroot@symantec.com.
4.3 In the event You become aware of or suspect any event that diminishes the integrity of Symantec's
data or public key system ("Compromise"), You shall immediately notify Symantec at dl-tss-
root@symantec.com of such Compromise, and take reasonable steps to assist and cooperate with
Symantec to remedy the Compromise.
4.4 In the event that Symantec modifies these terms of use for the Root certificates for all end users,
Symantec shall post the modified terms for the Agreement on the applicable URL and may post the
modified terms on the Symantec corporate website. You shall be responsible for regularly checking the
applicable URL for modifications to this Agreement. Such modifications shall be effective and binding on
Customer within thirty (30) days of Symantec’s posting such modifications to its website. If you do not
accept the modified Agreement, discontinue use of the Root Certificates and this Agreement will be
deemed as terminated.
5. CONFIDENTIALITY.
5.1. Confidential Information. "Confidential Information" means the root private keys corresponding to the
public key in a Root Certificate, and any confidential, trade secret, or other proprietary information
disclosed by a party to the other party under this Agreement, except for Information that: (i) is public
knowledge at the time of disclosure, (ii) was known by the receiving party before disclosure by the
disclosing party, or becomes public knowledge or otherwise known to the receiving party after such
disclosure, other than by breach of a confidentiality obligation, or (iii) is independently developed by the
receiving party by persons without access to Confidential Information of the disclosing party.
5.2. Protection of Confidential Information. The receiving party shall: (i) not disclose the Confidential
information to any third party, (ii) not use the Confidential Information except for purposes of performing
this Agreement, and (iii) take steps consistent with its protection of its own confidential and proprietary
information (but in no event exercise less than reasonable care) to prevent unauthorized disclosure of the
Confidential Information. Each party acknowledges that breach of this Section 5 may cause irreparable
harm to the disclosing party entitling the disclosing party to injunctive relief, among other remedies.
5.3. Mutual Cooperation. Each party will notify and cooperate with the other party in enforcing the
disclosing party's rights if such party becomes aware of a threatened or actual violation of the
confidentiality requirements of this Section 5. Each party shall have confidentiality agreements with its
employees, agents or independent contractors sufficient in scope to fulfill its confidentiality obligations
under this Agreement.
6. INTELLECTUAL PROPERTY. You acknowledge that Symantec, including its wholly owned
subsidiaries, retains all intellectual property rights and title (including any patent, copyright, trademark,
trade secret, and other rights) in and to the Root Certificates, the public and private keys corresponding to
such Root Certificates ("Symantec Intellectual Property"). This Agreement does not give You any
intellectual property rights in the Symantec intellectual property except for the license granted in Section
2. To the extent You use Symantec's trademarks or logos as permitted herein, You agree to comply with
all usage requirements set forth in the then current version of Symantec's Logo and Trademark Usage
Guide (http://www.symantec.com/about/profile/policies/trademarks.jsp) and any other guides and
procedures of Symantec.
7. NO WARRANTIES. THE ROOT CERTIFICATES, INCLUDING UPDATES, ARE PROVIDED "AS IS"
WITHOUT ANY WARRANTY WHATSOEVER. SYMANTEC HEREBY DISCLAIMS ALL WARRANTIES,
WHETHER EXPRESS, IMPLIED, OR STATUTORY, INCLUDING WITHOUT LIMITATION, ANY
IMPLIED WARRANTY OF MERCHANTABILITY, FITNESS FOR A PARTICULAR PURPOSE, OR
NONINFRINGEMENT OF THIRD PARTY RIGHTS.
8. LIMITATION OF LIABILITY. UNDER NO CIRCUMSTANCES AND UNDER NO LEGAL THEORY WILL
SYMANTEC OR ITS LICENSORS BE LIABLE TO YOU OR ANY THIRD PARTY FOR ANY
CONSEQUENTIAL, INDIRECT, SPECIAL, INCIDENTAL, OR EXEMPLARY DAMAGES, WHETHER
FORESEEABLE OR UNFORESEEABLE, EVEN IF SUCH PARTY HAS BEEN ADVISED OF THE
POSSIBILITY OF SUCH DAMAGES. YOU WILL TAKE REASONABLE MEASURES TO INSURE THAT
THE TERMS AND CONDITIONS SET FORTH IN THE PRECEDING SENTENCE OF THIS SECTION 8
ARE INCORPORATED INTO ANY AGREEMENT BETWEEN YOU AND YOUR CUSTOMERS OR
LICENSEES. SYMANTEC SHALL NOT BE LIABLE TO YOU OR ANY THIRD PARTY FOR ANY
DAMAGES CAUSED BY YOUR OR A THIRD PARTY’S CONTINUED USE OF ANY OUTDATED
ROOTS FOR WHICH AN UPDATED VERSION IS MADE AVAILABLE BY SYMANTEC. FURTHER,
UNDER NO CIRCUMSTANCES WILL SYMANTEC'S LIABILITY FOR ANY ACTION OR CLAIM EXCEED
USD$1,000, REGARDLESS OF WHETHER SUCH ACTION OR CLAIM IS BASED IN CONTRACT,
TORT, STRICT LIABILITY, OR OTHERWISE.
9. TERM AND TERMINATION.
9.1. Term. This Agreement shall become effective as of the earlier of, Your first use of the Root
Certificates, and shall remain in effect until the earlier of (i) Your discontinued use of the Root Certificates;
(ii) termination by either party under the terms of Section 9.2, below; or (iii) Symantec’s notice to You that
Symantec is no longer providing Root Certificates for use.
9.2. Termination for Default/Insolvency. Either party shall be entitled to terminate this Agreement in the
event of a failure by the other party to perform any of its material obligations under this Agreement if such
breach is not cured within thirty (30) days after receipt of written notice thereof from the non-defaulting
party or within forty-eight (48) hours after receipt of such written notice if a breach by You may
compromise the security of the Symantec Trust Network or other system. This Agreement shall terminate
upon the election of and notice from a party to the other if the other party is adjudged insolvent or
bankrupt, or the institution of any proceedings by or against the other party seeking relief, reorganization,
or arrangement under any laws relating to insolvency, or any assignment for the benefit of creditors, or
the appointment of a receiver, liquidator, or trustee of any of the other party's property or assets, or the
liquidation, dissolution, or winding up of the other party's business.
9.3. Effect of Expiration or Termination. Upon expiration or termination of this Agreement, except for a
breach by You, You may continue to distribute the current version of Your Products which incorporate the
Root Certificates. Any updates or upgrades thereto may not include the Root Certificates and You shall
stop making copies of Root Certificates, shall stop including Root Certificates in Your Products, and shall
stop using Symantec’s logos and trademarks. The provisions of Sections 3, 4.3, 5, 6, 7, 8, 9.3, and 10
shall survive termination of this Agreement.
10. GENERAL.
10.1. Governing Laws. This Agreement and any disputes relating to the services provided hereunder shall
be governed and interpreted according to each of the following laws, respectively, without regard to its
conflicts of law provisions: (a) the laws of the State of California, if You are located in North America or
Latin America; or (b) the law of England, if You are located in Europe, Middle East or Africa; or (c) the
laws of Singapore, if You are located in Asia Pacific including Japan. The United Nations Convention on
Contracts for the International Sale of Goods shall not apply to this Agreement.
10.2. Binding Upon Successors; Assignment. This Agreement shall be binding upon, and inure to the
benefit of, the successors, executors, heirs, representatives, administrators, and assigns of the parties
hereto. Notwithstanding the foregoing, You may not assign Your rights or obligations under this
Agreement without the prior written consent of Symantec. Any such purported assignment of this
Agreement without obtaining written consent shall be void and of no effect.
10.3. Severability; Enforcement; No Waiver. The unenforceability of any provision or provisions of this
Agreement shall not impair the enforceability of any other part of this Agreement. If any provision of this
Agreement shall be deemed invalid or unenforceable, in whole or in part, this Agreement shall be deemed
amended to delete or modify, as necessary, the invalid or unenforceable provision to render it valid,
enforceable, and, insofar as possible, consistent with the original intent of the parties. The failure of a
party, at any time or from time to time, to require performance of any obligations of the other party
hereunder shall not be deemed a waiver and shall not affect its right to enforce any provision of this
Agreement at a subsequent time.
10.4. Entire Agreement; Amendments; Waivers. This Agreement constitutes the entire understanding and
agreement of the parties, whether written or oral, with respect to the subject matter hereof and supersede
all prior and contemporaneous agreements or understandings between the parties. Any term or provision
of this Agreement may be amended, and the observance of any term of this Agreement may be waived,
only by writing signed by the parties to be bound thereby.
10.5. Compliance with Law, Export Requirements and Foreign Reshipment Liability. Each party shall
comply with all applicable federal, state and local laws and regulations in connection with its performance
under this Agreement. Services, including documentation, may include controlled technology or technical
data (collectively “Controlled Technology”) that is subject to the U.S. Export Administration Regulations
(EAR), and diversion contrary to U.S. law is prohibited. You agree to comply with all relevant laws
including the U.S. EAR and the laws of any country from which Controlled Technology is exported. All
Controlled Technology is prohibited for export or re-export to Cuba, North Korea, Iran, Sudan and Syria
and to any country or its nationals subject to relevant embargo or sanction or to any entity or person for
which an export license is required per any relevant restricted party list, without first obtaining a license.
Furthermore, You hereby agree that You will not use or allow use of Controlled Technology in connection
with chemical, biological, or nuclear weapons, or missiles, drones or space launch vehicles capable of
delivering such weapons. Symantec shall have the right to suspend performance of any of its obligations
under this Agreement, without any prior notice being required and without any liability to Customer, if You
fail to comply with this provision.
10.6. Notices. You will make all notices, demands or requests to Symantec with respect to this Agreement
in writing to the "Contact" address listed on the website from where you downloaded the Root Certificates,
with a copy to: General Counsel – Legal Department, Symantec Corporation, 350 Ellis Street, Mountain
View, California 94043, USA. Notices shall be effective on the date received (unless the notice specifies a
later date) only if it is sent by a courier service that confirms delivery in writing or if sent by certified or
registered mail, postage prepaid, return receipt requested. Symantec may post notices and updates
regarding the Agreement or the Root Certificates at the URL provided to You for the Root Certificates.
You shall be responsible for regularly checking the applicable URL for notices from Symantec regarding
the Agreement or the Root Certificates. No notices, demands, or requests to Symantec with respect to
this Agreement may be delivered by electronic mail. You shall immediately notify Symantec of any legal
notices served on You that might affect Symantec, and shall promptly forward the original or a copy of
such notice to Symantec.
10.7. Independent Parties. The relationship between You and Symantec is that of independent
contractors. Neither party nor its employees, consultants, contractors, or agents are agents, employees,
or joint venturers of the other party, nor do they have any authority to bind the other party by contract or
otherwise to any obligation.
Root Certificate License Agreement v3.0 (January 2014)
```

-----

Portions copyright Node.js contributors. Depending on your existing libraries and package management settings,
your systems may call externally maintained libraries in addition to those listed above.
See [here](https://nodejs.org/en/docs/meta/topics/dependencies/) and [here](https://github.com/nodejs/node/blob/v4.3.1/LICENSE)
for additional details regarding externally maintained libraries and certain related licenses and notices.
<|MERGE_RESOLUTION|>--- conflicted
+++ resolved
@@ -86,7 +86,7 @@
 
 ### @grpc/grpc-js
 
-This product includes source derived from [@grpc/grpc-js](https://github.com/grpc/grpc-node/tree/master/packages/grpc-js) ([v1.9.4](https://github.com/grpc/grpc-node/tree/master/packages/grpc-js/tree/v1.9.4)), distributed under the [Apache-2.0 License](https://github.com/grpc/grpc-node/tree/master/packages/grpc-js/blob/v1.9.4/LICENSE):
+This product includes source derived from [@grpc/grpc-js](https://github.com/grpc/grpc-node/tree/master/packages/grpc-js) ([v1.10.0](https://github.com/grpc/grpc-node/tree/master/packages/grpc-js/tree/v1.10.0)), distributed under the [Apache-2.0 License](https://github.com/grpc/grpc-node/tree/master/packages/grpc-js/blob/v1.10.0/LICENSE):
 
 ```
                                  Apache License
@@ -295,7 +295,7 @@
 
 ### @grpc/proto-loader
 
-This product includes source derived from [@grpc/proto-loader](https://github.com/grpc/grpc-node) ([v0.7.9](https://github.com/grpc/grpc-node/tree/v0.7.9)), distributed under the [Apache-2.0 License](https://github.com/grpc/grpc-node/blob/v0.7.9/LICENSE):
+This product includes source derived from [@grpc/proto-loader](https://github.com/grpc/grpc-node) ([v0.7.10](https://github.com/grpc/grpc-node/tree/v0.7.10)), distributed under the [Apache-2.0 License](https://github.com/grpc/grpc-node/blob/v0.7.10/LICENSE):
 
 ```
                                  Apache License
@@ -951,52 +951,47 @@
 
 ### @newrelic/security-agent
 
-This product includes source derived from [@newrelic/security-agent](https://github.com/newrelic/csec-node-agent) ([v0.7.0](https://github.com/newrelic/csec-node-agent/tree/v0.7.0)), distributed under the [UNKNOWN License](https://github.com/newrelic/csec-node-agent/blob/v0.7.0/LICENSE):
-
-```
-## New Relic Pre-Release Software Notice
+This product includes source derived from [@newrelic/security-agent](https://github.com/newrelic/csec-node-agent) ([v1.0.1](https://github.com/newrelic/csec-node-agent/tree/v1.0.1)), distributed under the [UNKNOWN License](https://github.com/newrelic/csec-node-agent/blob/v1.0.1/LICENSE):
+
+```
+## New Relic Software License v1.0
 
 ### Acceptance
 
-This software license applies to the repositories, directories, or files that it has been associated with (referred to here as the “Pre-Release Software”). In order to get any license under these terms, you must agree to them as both strict obligations and conditions to all your licenses.
-License
-
-New Relic, Inc. (“New Relic”) grants you a license under its copyrights and patents to do everything necessary for you to use the Pre-Release Software for the Permitted Purposes and subject to your compliance with the Confidentiality terms and all other Restrictions on Use.  All other uses are prohibited.
+This software license applies to the repositories, directories, or files that it has been associated with (referred to here as “the Software”). In order to get any license under these terms, you must agree to them as both strict obligations and conditions to all your licenses.
+
+### License
+
+New Relic grants you a license for the Software to do everything you might do with the Software that would otherwise infringe the New Relic’s copyrights or patent rights, conditional on only using the Software for Permitted Purposes and compliance with all other Restrictions on Use. All other uses are prohibited. 
 
 ### Permitted Purposes
 
-The Pre-Release Software is solely for use with New Relic’s proprietary SaaS service (“New Relic Service”).   To use the Pre-Release Software you must have a valid and active  subscription agreement to the New Relic Service. You may not use the Pre-Release Software in conjunction with any other similar service. 
-
-Use of the Pre-Release Software is limited to evaluation and feedback, including pull requests, of the pre-release features and capabilities. The use of the Pre-Release Software requires a signed New Relic Pre-Release Agreement.  The New Relic Pre-Release Agreement will control in event of a conflict with this license.  The Pre-Release Software is also subject to the New Relic pre-release policy.  A copy of the New Relic Pre-release policy available at https://docs.newrelic.com/docs/licenses/license-information/referenced-policies/new-relic-pre-release-policy/.
-
-### Confidentiality
-
-Any Pre-Release Software not posted publicly contains New Relic Trade Secrets. You may not disclose the features and capabilities of the Pre-Release Software to any third party by any means. You will use commercially reasonable measures to maintain the secrecy of the features and capabilities of the Pre-Release Software. Without limiting the permissions you receive under any open source software (“OSS”) license, you may not disclose the source code of any OSS included as part of the Pre-Release Software in a way that discloses the New Relic Trade Secrets.
-
-### Restrictions on Use 
-
-1. The use of the Pre-Release Software is limited to you and your organization. You cannot expose the Pre-Release Software to third parties via the network or use the Pre-Release Software on behalf of anyone else.
-2. You cannot modify the Pre-Release Software. You can compile or link the Pre-Release Software into your programs as described in the New Relic Documentation, but you cannot otherwise make any derivative works of the Pre-Release Software.
-3. You cannot reverse engineer or decompile the Pre-Release Software. 
-4. You cannot use the Pre-Release Software for competitive analysis, benchmarking, or any purposes that compete with or are intended to compete with New Relic.
-5. You cannot remove or obscure any proprietary notices in the Pre-Release Software.
-6. You can only copy the Software to the extent needed to use the Pre-Release Software within your organization. You cannot distribute the Software to any third parties.
-7. You can only use the New Relic Services and the Pre-Release Software consistent with New Relic’s product Documentation and Acceptable Use Policy.
+The Software is solely for use with New Relic’s proprietary SaaS service (“New Relic Service”). To use the Software you must have a valid and active subscription agreement to the New Relic Service. You may not use the Software in conjunction with any other similar service.
+
+### Restrictions on Use
+
+1. The use of the Software is limited to you and your organization. You cannot expose the Software to third parties via the network or use the Software on behalf of anyone else.
+2. You cannot modify the Software. You can compile or link the Software into your programs as described in the New Relic Documentation, but you cannot otherwise make any derivative works of the Software.
+3. You cannot reverse engineer or decompile the Software. 
+4. You cannot use the Software for competitive analysis, benchmarking, or any purposes that compete with or are intended to compete with New Relic.
+5. You cannot remove or obscure any proprietary notices in the Software.
+6. You can only copy the Software to the extent needed to use the Software within your organization. You cannot distribute the Software to any third parties.
+7. You can only use the New Relic Services and the Software consistent with your subscription agreement with New Relic, New Relic’s product Documentation and Acceptable Use Policy.
 
 ### Intellectual Property
 
-Any feedback provided to New Relic about the Pre-Release Software, including feedback provided as source code, comments, or other copyrightable or patentable material, is provided to New Relic under the terms of the Apache Software License, version 2. If you do not provide attribution information or a copy of the license with your feedback, you waive the performance of those requirements of the Apache License with respect to New Relic. The license grant regarding any feedback is irrevocable and persists past the termination of this license.
+Any feedback provided to New Relic about the Software, including feedback provided as source code, comments, or other copyrightable or patentable material, is provided to New Relic under the terms of the Apache Software License, version 2. If you do not provide attribution information or a copy of the license with your feedback, you waive the performance of those requirements of the Apache License with respect to New Relic. The license grant regarding any feedback is irrevocable and persists past the termination of this license.
 
 ### Termination
 
-This license terminates when the Pre-Release Software stops being provided by New Relic or when described by the New Relic Pre-Release Agreement, whichever comes first. When this license terminates, you have a commercially reasonable time to either remove the Pre-Release Software from your systems or to upgrade to a publicly released version of the Software.
+This license terminates when the Software stops being provided by New Relic or when described by the New Relic subscription agreement, whichever comes first. When this license terminates, you have a commercially reasonable time to either remove the Software from your systems.
 
 ### Other Terms
 
-1. The Pre-Release Software is provided “AS IS.” New Relic disclaims all warranties, whether express, implied, statutory or otherwise, including warranties of merchantability, fitness for a particular purpose, title and noninfringement.
-2. The Pre-Release Software has known flaws.  You use the Pre-Release Software at your own risk.
-3. To the full extent permitted by law, New Relic will have no liability arising from or related to the Pre-Release Software or from this license for any direct, indirect, special, incidental, or consequential damages of any kind, even if advised of their possibility in advance, and regardless of legal theory (whether contract, tort, negligence, strict liability or otherwise).
-4. The Pre-Release Software may contain third-party software, including open source software. The third party software is governed by its own license and subject to its own terms, disclosed in the provided licensing information associated with the third party components.   If a source code disclosure is required under the terms of the license covering any OSS component, the source code can be requested of New Relic by emailing opensource@newrelic.com. 
+1. The Software is provided “AS IS.”  New Relic disclaims all warranties, whether express, implied, statutory or otherwise, including warranties of merchantability, fitness for a particular purpose, title, and noninfringement.
+2. To the full extent permitted by law, New Relic will have no liability arising from or related to the Software or from this license for any direct, indirect, special, incidental, or consequential damages of any kind, even if advised of their possibility in advance, and regardless of legal theory (whether contract, tort, negligence, strict liability or otherwise).
+3. The Software may contain third-party software, including open source software (“OSS”). The third party software is governed by its own license and subject to its own terms, disclosed in the provided licensing information associated with the third party components. If a source code disclosure is required under the terms of the license covering any OSS component, the source code can be requested of New Relic by emailing opensource@newrelic.com.   
+
 
 ```
 
@@ -1287,7 +1282,7 @@
 
 ### import-in-the-middle
 
-This product includes source derived from [import-in-the-middle](https://github.com/DataDog/import-in-the-middle) ([v1.6.0](https://github.com/DataDog/import-in-the-middle/tree/v1.6.0)), distributed under the [Apache-2.0 License](https://github.com/DataDog/import-in-the-middle/blob/v1.6.0/LICENSE):
+This product includes source derived from [import-in-the-middle](https://github.com/DataDog/import-in-the-middle) ([v1.7.3](https://github.com/DataDog/import-in-the-middle/tree/v1.7.3)), distributed under the [Apache-2.0 License](https://github.com/DataDog/import-in-the-middle/blob/v1.7.3/LICENSE):
 
 ```
 Copyright 2021 Datadog, Inc.
@@ -1443,7 +1438,7 @@
 
 ### semver
 
-This product includes source derived from [semver](https://github.com/npm/node-semver) ([v7.5.4](https://github.com/npm/node-semver/tree/v7.5.4)), distributed under the [ISC License](https://github.com/npm/node-semver/blob/v7.5.4/LICENSE):
+This product includes source derived from [semver](https://github.com/npm/node-semver) ([v7.6.0](https://github.com/npm/node-semver/tree/v7.6.0)), distributed under the [ISC License](https://github.com/npm/node-semver/blob/v7.6.0/LICENSE):
 
 ```
 The ISC License
@@ -1466,7 +1461,7 @@
 
 ### winston-transport
 
-This product includes source derived from [winston-transport](https://github.com/winstonjs/winston-transport) ([v4.5.0](https://github.com/winstonjs/winston-transport/tree/v4.5.0)), distributed under the [MIT License](https://github.com/winstonjs/winston-transport/blob/v4.5.0/LICENSE):
+This product includes source derived from [winston-transport](https://github.com/winstonjs/winston-transport) ([v4.7.0](https://github.com/winstonjs/winston-transport/tree/v4.7.0)), distributed under the [MIT License](https://github.com/winstonjs/winston-transport/blob/v4.7.0/LICENSE):
 
 ```
 The MIT License (MIT)
@@ -1916,7 +1911,7 @@
 
 ### @newrelic/test-utilities
 
-This product includes source derived from [@newrelic/test-utilities](https://github.com/newrelic/node-test-utilities) ([v8.1.0](https://github.com/newrelic/node-test-utilities/tree/v8.1.0)), distributed under the [Apache-2.0 License](https://github.com/newrelic/node-test-utilities/blob/v8.1.0/LICENSE):
+This product includes source derived from [@newrelic/test-utilities](https://github.com/newrelic/node-test-utilities) ([v8.2.0](https://github.com/newrelic/node-test-utilities/tree/v8.2.0)), distributed under the [Apache-2.0 License](https://github.com/newrelic/node-test-utilities/blob/v8.2.0/LICENSE):
 
 ```
                                  Apache License
@@ -2155,7 +2150,7 @@
 
 ### @slack/bolt
 
-This product includes source derived from [@slack/bolt](https://github.com/slackapi/bolt) ([v3.15.0](https://github.com/slackapi/bolt/tree/v3.15.0)), distributed under the [MIT License](https://github.com/slackapi/bolt/blob/v3.15.0/LICENSE):
+This product includes source derived from [@slack/bolt](https://github.com/slackapi/bolt) ([v3.17.1](https://github.com/slackapi/bolt/tree/v3.17.1)), distributed under the [MIT License](https://github.com/slackapi/bolt/blob/v3.17.1/LICENSE):
 
 ```
 The MIT License (MIT)
@@ -2215,7 +2210,7 @@
 
 ### async
 
-This product includes source derived from [async](https://github.com/caolan/async) ([v3.2.4](https://github.com/caolan/async/tree/v3.2.4)), distributed under the [MIT License](https://github.com/caolan/async/blob/v3.2.4/LICENSE):
+This product includes source derived from [async](https://github.com/caolan/async) ([v3.2.5](https://github.com/caolan/async/tree/v3.2.5)), distributed under the [MIT License](https://github.com/caolan/async/blob/v3.2.5/LICENSE):
 
 ```
 Copyright (c) 2010-2018 Caolan McMahon
@@ -2264,19 +2259,101 @@
 
 ### clean-jsdoc-theme
 
-This product includes source derived from [clean-jsdoc-theme](https://github.com/ankitskvmdam/clean-jsdoc-theme) ([v4.2.10](https://github.com/ankitskvmdam/clean-jsdoc-theme/tree/v4.2.10)), distributed under the [MIT License](https://github.com/ankitskvmdam/clean-jsdoc-theme/blob/v4.2.10/LICENSE):
-
-```
-MIT License
-
-Copyright (c) 2019-2022 Ankit Kumar (अंकित कुमार)
-
-Permission is hereby granted, free of charge, to any person obtaining a copy
-of this software and associated documentation files (the "Software"), to deal
-in the Software without restriction, including without limitation the rights
-to use, copy, modify, merge, publish, distribute, sublicense, and/or sell
-copies of the Software, and to permit persons to whom the Software is
-furnished to do so, subject to the following conditions:
+This product includes source derived from [clean-jsdoc-theme](https://github.com/ankitskvmdam/clean-jsdoc-theme) ([v4.2.17](https://github.com/ankitskvmdam/clean-jsdoc-theme/tree/v4.2.17)), distributed under the [MIT License](https://github.com/ankitskvmdam/clean-jsdoc-theme/blob/v4.2.17/LICENSE):
+
+```
+MIT License
+
+Copyright (c) 2019-2022 Ankit Kumar (अंकित कुमार)
+
+Permission is hereby granted, free of charge, to any person obtaining a copy
+of this software and associated documentation files (the "Software"), to deal
+in the Software without restriction, including without limitation the rights
+to use, copy, modify, merge, publish, distribute, sublicense, and/or sell
+copies of the Software, and to permit persons to whom the Software is
+furnished to do so, subject to the following conditions:
+
+The above copyright notice and this permission notice shall be included in all
+copies or substantial portions of the Software.
+
+THE SOFTWARE IS PROVIDED "AS IS", WITHOUT WARRANTY OF ANY KIND, EXPRESS OR
+IMPLIED, INCLUDING BUT NOT LIMITED TO THE WARRANTIES OF MERCHANTABILITY,
+FITNESS FOR A PARTICULAR PURPOSE AND NONINFRINGEMENT. IN NO EVENT SHALL THE
+AUTHORS OR COPYRIGHT HOLDERS BE LIABLE FOR ANY CLAIM, DAMAGES OR OTHER
+LIABILITY, WHETHER IN AN ACTION OF CONTRACT, TORT OR OTHERWISE, ARISING FROM,
+OUT OF OR IN CONNECTION WITH THE SOFTWARE OR THE USE OR OTHER DEALINGS IN THE
+SOFTWARE.
+
+```
+
+### commander
+
+This product includes source derived from [commander](https://github.com/tj/commander.js) ([v7.2.0](https://github.com/tj/commander.js/tree/v7.2.0)), distributed under the [MIT License](https://github.com/tj/commander.js/blob/v7.2.0/LICENSE):
+
+```
+(The MIT License)
+
+Copyright (c) 2011 TJ Holowaychuk <tj@vision-media.ca>
+
+Permission is hereby granted, free of charge, to any person obtaining
+a copy of this software and associated documentation files (the
+'Software'), to deal in the Software without restriction, including
+without limitation the rights to use, copy, modify, merge, publish,
+distribute, sublicense, and/or sell copies of the Software, and to
+permit persons to whom the Software is furnished to do so, subject to
+the following conditions:
+
+The above copyright notice and this permission notice shall be
+included in all copies or substantial portions of the Software.
+
+THE SOFTWARE IS PROVIDED 'AS IS', WITHOUT WARRANTY OF ANY KIND,
+EXPRESS OR IMPLIED, INCLUDING BUT NOT LIMITED TO THE WARRANTIES OF
+MERCHANTABILITY, FITNESS FOR A PARTICULAR PURPOSE AND NONINFRINGEMENT.
+IN NO EVENT SHALL THE AUTHORS OR COPYRIGHT HOLDERS BE LIABLE FOR ANY
+CLAIM, DAMAGES OR OTHER LIABILITY, WHETHER IN AN ACTION OF CONTRACT,
+TORT OR OTHERWISE, ARISING FROM, OUT OF OR IN CONNECTION WITH THE
+SOFTWARE OR THE USE OR OTHER DEALINGS IN THE SOFTWARE.
+
+```
+
+### conventional-changelog-conventionalcommits
+
+This product includes source derived from [conventional-changelog-conventionalcommits](https://github.com/conventional-changelog/conventional-changelog) ([v5.0.0](https://github.com/conventional-changelog/conventional-changelog/tree/v5.0.0)), distributed under the [ISC License](https://github.com/conventional-changelog/conventional-changelog/blob/v5.0.0/LICENSE.md):
+
+```
+### ISC License
+
+Copyright © [conventional-changelog team](https://github.com/conventional-changelog)
+
+Permission to use, copy, modify, and/or distribute this software for any
+purpose with or without fee is hereby granted, provided that the above
+copyright notice and this permission notice appear in all copies.
+
+THE SOFTWARE IS PROVIDED "AS IS" AND THE AUTHOR DISCLAIMS ALL WARRANTIES WITH
+REGARD TO THIS SOFTWARE INCLUDING ALL IMPLIED WARRANTIES OF MERCHANTABILITY AND
+FITNESS. IN NO EVENT SHALL THE AUTHOR BE LIABLE FOR ANY SPECIAL, DIRECT,
+INDIRECT, OR CONSEQUENTIAL DAMAGES OR ANY DAMAGES WHATSOEVER RESULTING FROM
+LOSS OF USE, DATA OR PROFITS, WHETHER IN AN ACTION OF CONTRACT, NEGLIGENCE OR
+OTHER TORTIOUS ACTION, ARISING OUT OF OR IN CONNECTION WITH THE USE OR
+PERFORMANCE OF THIS SOFTWARE. 
+
+```
+
+### conventional-changelog-writer
+
+This product includes source derived from [conventional-changelog-writer](https://github.com/conventional-changelog/conventional-changelog) ([v5.0.1](https://github.com/conventional-changelog/conventional-changelog/tree/v5.0.1)), distributed under the [MIT License](https://github.com/conventional-changelog/conventional-changelog/blob/v5.0.1/LICENSE.md):
+
+```
+### MIT License
+
+Copyright © [conventional-changelog team](https://github.com/conventional-changelog)
+
+Permission is hereby granted, free of charge, to any person obtaining a copy of
+this software and associated documentation files (the "Software"), to deal in
+the Software without restriction, including without limitation the rights to
+use, copy, modify, merge, publish, distribute, sublicense, and/or sell copies
+of the Software, and to permit persons to whom the Software is furnished to do
+so, subject to the following conditions:
 
 The above copyright notice and this permission notice shall be included in all
 copies or substantial portions of the Software.
@@ -2291,62 +2368,9 @@
 
 ```
 
-### commander
-
-This product includes source derived from [commander](https://github.com/tj/commander.js) ([v7.2.0](https://github.com/tj/commander.js/tree/v7.2.0)), distributed under the [MIT License](https://github.com/tj/commander.js/blob/v7.2.0/LICENSE):
-
-```
-(The MIT License)
-
-Copyright (c) 2011 TJ Holowaychuk <tj@vision-media.ca>
-
-Permission is hereby granted, free of charge, to any person obtaining
-a copy of this software and associated documentation files (the
-'Software'), to deal in the Software without restriction, including
-without limitation the rights to use, copy, modify, merge, publish,
-distribute, sublicense, and/or sell copies of the Software, and to
-permit persons to whom the Software is furnished to do so, subject to
-the following conditions:
-
-The above copyright notice and this permission notice shall be
-included in all copies or substantial portions of the Software.
-
-THE SOFTWARE IS PROVIDED 'AS IS', WITHOUT WARRANTY OF ANY KIND,
-EXPRESS OR IMPLIED, INCLUDING BUT NOT LIMITED TO THE WARRANTIES OF
-MERCHANTABILITY, FITNESS FOR A PARTICULAR PURPOSE AND NONINFRINGEMENT.
-IN NO EVENT SHALL THE AUTHORS OR COPYRIGHT HOLDERS BE LIABLE FOR ANY
-CLAIM, DAMAGES OR OTHER LIABILITY, WHETHER IN AN ACTION OF CONTRACT,
-TORT OR OTHERWISE, ARISING FROM, OUT OF OR IN CONNECTION WITH THE
-SOFTWARE OR THE USE OR OTHER DEALINGS IN THE SOFTWARE.
-
-```
-
-### conventional-changelog-conventionalcommits
-
-This product includes source derived from [conventional-changelog-conventionalcommits](https://github.com/conventional-changelog/conventional-changelog) ([v5.0.0](https://github.com/conventional-changelog/conventional-changelog/tree/v5.0.0)), distributed under the [ISC License](https://github.com/conventional-changelog/conventional-changelog/blob/v5.0.0/LICENSE.md):
-
-```
-### ISC License
-
-Copyright © [conventional-changelog team](https://github.com/conventional-changelog)
-
-Permission to use, copy, modify, and/or distribute this software for any
-purpose with or without fee is hereby granted, provided that the above
-copyright notice and this permission notice appear in all copies.
-
-THE SOFTWARE IS PROVIDED "AS IS" AND THE AUTHOR DISCLAIMS ALL WARRANTIES WITH
-REGARD TO THIS SOFTWARE INCLUDING ALL IMPLIED WARRANTIES OF MERCHANTABILITY AND
-FITNESS. IN NO EVENT SHALL THE AUTHOR BE LIABLE FOR ANY SPECIAL, DIRECT,
-INDIRECT, OR CONSEQUENTIAL DAMAGES OR ANY DAMAGES WHATSOEVER RESULTING FROM
-LOSS OF USE, DATA OR PROFITS, WHETHER IN AN ACTION OF CONTRACT, NEGLIGENCE OR
-OTHER TORTIOUS ACTION, ARISING OUT OF OR IN CONNECTION WITH THE USE OR
-PERFORMANCE OF THIS SOFTWARE. 
-
-```
-
-### conventional-changelog-writer
-
-This product includes source derived from [conventional-changelog-writer](https://github.com/conventional-changelog/conventional-changelog) ([v5.0.1](https://github.com/conventional-changelog/conventional-changelog/tree/v5.0.1)), distributed under the [MIT License](https://github.com/conventional-changelog/conventional-changelog/blob/v5.0.1/LICENSE.md):
+### conventional-commits-parser
+
+This product includes source derived from [conventional-commits-parser](https://github.com/conventional-changelog/conventional-changelog) ([v3.2.4](https://github.com/conventional-changelog/conventional-changelog/tree/v3.2.4)), distributed under the [MIT License](https://github.com/conventional-changelog/conventional-changelog/blob/v3.2.4/LICENSE.md):
 
 ```
 ### MIT License
@@ -2373,35 +2397,6 @@
 
 ```
 
-### conventional-commits-parser
-
-This product includes source derived from [conventional-commits-parser](https://github.com/conventional-changelog/conventional-changelog) ([v3.2.4](https://github.com/conventional-changelog/conventional-changelog/tree/v3.2.4)), distributed under the [MIT License](https://github.com/conventional-changelog/conventional-changelog/blob/v3.2.4/LICENSE.md):
-
-```
-### MIT License
-
-Copyright © [conventional-changelog team](https://github.com/conventional-changelog)
-
-Permission is hereby granted, free of charge, to any person obtaining a copy of
-this software and associated documentation files (the "Software"), to deal in
-the Software without restriction, including without limitation the rights to
-use, copy, modify, merge, publish, distribute, sublicense, and/or sell copies
-of the Software, and to permit persons to whom the Software is furnished to do
-so, subject to the following conditions:
-
-The above copyright notice and this permission notice shall be included in all
-copies or substantial portions of the Software.
-
-THE SOFTWARE IS PROVIDED "AS IS", WITHOUT WARRANTY OF ANY KIND, EXPRESS OR
-IMPLIED, INCLUDING BUT NOT LIMITED TO THE WARRANTIES OF MERCHANTABILITY,
-FITNESS FOR A PARTICULAR PURPOSE AND NONINFRINGEMENT. IN NO EVENT SHALL THE
-AUTHORS OR COPYRIGHT HOLDERS BE LIABLE FOR ANY CLAIM, DAMAGES OR OTHER
-LIABILITY, WHETHER IN AN ACTION OF CONTRACT, TORT OR OTHERWISE, ARISING FROM,
-OUT OF OR IN CONNECTION WITH THE SOFTWARE OR THE USE OR OTHER DEALINGS IN THE
-SOFTWARE.
-
-```
-
 ### eslint-plugin-disable
 
 This product includes source derived from [eslint-plugin-disable](https://github.com/mradionov/eslint-plugin-disable) ([v2.0.3](https://github.com/mradionov/eslint-plugin-disable/tree/v2.0.3)), distributed under the [MIT License](https://github.com/mradionov/eslint-plugin-disable/blob/v2.0.3/LICENSE):
@@ -2431,11 +2426,7 @@
 
 ### eslint-plugin-jsdoc
 
-<<<<<<< HEAD
-This product includes source derived from [eslint-plugin-jsdoc](https://github.com/gajus/eslint-plugin-jsdoc) ([v39.9.1](https://github.com/gajus/eslint-plugin-jsdoc/tree/v39.9.1)), distributed under the [BSD-3-Clause License](https://github.com/gajus/eslint-plugin-jsdoc/blob/v39.9.1/LICENSE):
-=======
 This product includes source derived from [eslint-plugin-jsdoc](https://github.com/gajus/eslint-plugin-jsdoc) ([v48.0.6](https://github.com/gajus/eslint-plugin-jsdoc/tree/v48.0.6)), distributed under the [BSD-3-Clause License](https://github.com/gajus/eslint-plugin-jsdoc/blob/v48.0.6/LICENSE):
->>>>>>> 59f27192
 
 ```
 Copyright (c) 2018, Gajus Kuizinas (http://gajus.com/)
@@ -2640,7 +2631,7 @@
 
 ### eslint
 
-This product includes source derived from [eslint](https://github.com/eslint/eslint) ([v8.48.0](https://github.com/eslint/eslint/tree/v8.48.0)), distributed under the [MIT License](https://github.com/eslint/eslint/blob/v8.48.0/LICENSE):
+This product includes source derived from [eslint](https://github.com/eslint/eslint) ([v8.56.0](https://github.com/eslint/eslint/tree/v8.56.0)), distributed under the [MIT License](https://github.com/eslint/eslint/blob/v8.56.0/LICENSE):
 
 ```
 Copyright OpenJS Foundation and other contributors, <www.openjsf.org>
@@ -3354,7 +3345,7 @@
 
 ### tap
 
-This product includes source derived from [tap](https://github.com/tapjs/node-tap) ([v16.3.8](https://github.com/tapjs/node-tap/tree/v16.3.8)), distributed under the [ISC License](https://github.com/tapjs/node-tap/blob/v16.3.8/LICENSE):
+This product includes source derived from [tap](https://github.com/tapjs/node-tap) ([v16.3.10](https://github.com/tapjs/node-tap/tree/v16.3.10)), distributed under the [ISC License](https://github.com/tapjs/node-tap/blob/v16.3.10/LICENSE):
 
 ```
 The ISC License
@@ -3465,7 +3456,7 @@
 
 ### @newrelic/native-metrics
 
-This product includes source derived from [@newrelic/native-metrics](https://github.com/newrelic/node-native-metrics) ([v10.0.0](https://github.com/newrelic/node-native-metrics/tree/v10.0.0)), distributed under the [Apache-2.0 License](https://github.com/newrelic/node-native-metrics/blob/v10.0.0/LICENSE):
+This product includes source derived from [@newrelic/native-metrics](https://github.com/newrelic/node-native-metrics) ([v10.0.1](https://github.com/newrelic/node-native-metrics/tree/v10.0.1)), distributed under the [Apache-2.0 License](https://github.com/newrelic/node-native-metrics/blob/v10.0.1/LICENSE):
 
 ```
                                  Apache License
