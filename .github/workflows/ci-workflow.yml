name: Node Agent CI

on:
  push:
  pull_request:
    types:
      - edited
      - opened
      - reopened
      - synchronize
  workflow_dispatch:

env:
  # Enable versioned runner quiet mode to make CI output easier to read:
  OUTPUT_MODE: quiet

jobs:
  should_run:
    # We only want the test suites to run when code has changed, or when
    # a dependency update has occurred.
    runs-on: ubuntu-latest
    permissions:
      pull-requests: read
    outputs:
      javascript_changed: ${{ steps.filter.outputs.javascript }}
      deps_changed: ${{ steps.deps.outputs.divergent }}
    steps:
      - uses: actions/checkout@v4
        with:
          fetch-depth: 2
      - uses: dorny/paths-filter@de90cc6fb38fc0963ad72b210f1f284cd68cea36
        id: filter
        with:
          filters: |
            javascript:
              - 'api.js'
              - 'esm-loader.mjs'
              - 'index.js'
              - 'stub_api.js'
              - 'lib/**/*.{js,json,mjs,cjs}'
              - 'test/**/*.{js,json,mjs,cjs}'
      - uses: jsumners-nr/gha-node-deps-divergent@643628fe0da51ec025e984c4644f17fd9f9e93f6
        id: deps
        with:
          base-sha: ${{ github.base_ref || 'main' }}
          current-sha: ${{ github.sha }}

  lint:
    needs:
      - should_run
    if: github.event_name == 'workflow_dispatch' ||
      (needs.should_run.outputs.javascript_changed == 'true' ||
      needs.should_run.outputs.deps_changed == 'true')
    runs-on: ubuntu-latest

    strategy:
      matrix:
        node-version: [lts/*]

    steps:
      - uses: actions/checkout@v4
      - name: Use Node.js ${{ matrix.node-version }}
        uses: actions/setup-node@v4
        with:
          node-version: ${{ matrix.node-version }}
      - name: Install Dependencies
        run: npm install
      - name: Run Linting
        run: npm run lint

  ci:
    needs:
      - should_run
    if: github.event_name == 'workflow_dispatch' ||
      (needs.should_run.outputs.javascript_changed == 'true' ||
      needs.should_run.outputs.deps_changed == 'true')
    runs-on: ubuntu-latest

    strategy:
      fail-fast: false
      matrix:
        node-version: [lts/*]

    steps:
      - uses: actions/checkout@v4
      - name: Use Node.js ${{ matrix.node-version }}
        uses: actions/setup-node@v4
        with:
          node-version: ${{ matrix.node-version }}
      - name: Install Dependencies
        run: npm install
      - name: Run CI Script Unit Tests
        run: npm run unit:scripts

  unit:
    needs:
      - should_run
    if: github.event_name == 'workflow_dispatch' ||
      (needs.should_run.outputs.javascript_changed == 'true' ||
      needs.should_run.outputs.deps_changed == 'true')
    runs-on: ubuntu-latest

    strategy:
      fail-fast: false
      matrix:
<<<<<<< HEAD
        node-version: [20.x, 22.x]
=======
        node-version: [18.x, 20.x, 22.x, 24.x]
>>>>>>> 66694c68

    steps:
      - uses: actions/checkout@v4
      - name: Use Node.js ${{ matrix.node-version }}
        uses: actions/setup-node@v4
        with:
          node-version: ${{ matrix.node-version }}
      - name: Install Dependencies
        run: npm install
      - name: Run Unit Tests
        run: npm run unit
      - name: Archive Unit Test Coverage
        uses: actions/upload-artifact@v4
        with:
          name: unit-tests-${{ matrix.node-version }}
          path: ./coverage/unit/lcov.info

  integration:
    needs:
      - should_run
    if: github.event_name == 'workflow_dispatch' ||
      (needs.should_run.outputs.javascript_changed == 'true' ||
      needs.should_run.outputs.deps_changed == 'true')
    runs-on: ubuntu-latest

    env:
      NODE_NO_WARNINGS: 1

    strategy:
      fail-fast: false
      matrix:
<<<<<<< HEAD
        node-version: [20.x, 22.x]
=======
        node-version: [18.x, 20.x, 22.x, 24.x]
>>>>>>> 66694c68

    steps:
      - uses: actions/checkout@v4
      - name: Use Node.js ${{ matrix.node-version }}
        uses: actions/setup-node@v4
        with:
          node-version: ${{ matrix.node-version }}
      - name: Install Dependencies
        run: npm install
      - name: Run Integration Tests
        run: npm run integration
      - name: Run ESM Integration Tests
        run: npm run integration:esm
      - name: Archive Integration Test Coverage
        uses: actions/upload-artifact@v4
        with:
          name: integration-tests-cjs-${{ matrix.node-version }}
          path: ./coverage/integration/lcov.info
      - name: Archive Integration (ESM) Test Coverage
        uses: actions/upload-artifact@v4
        with:
          name: integration-tests-esm-${{ matrix.node-version }}
          path: ./coverage/integration-esm/lcov.info

  versioned-internal:
    needs:
      - should_run
    if: github.event_name == 'workflow_dispatch' ||
      (needs.should_run.outputs.javascript_changed == 'true' ||
      needs.should_run.outputs.deps_changed == 'true')
    runs-on: ${{ github.ref == 'refs/heads/main' && vars.NR_RUNNER || 'ubuntu-latest' }}

    strategy:
      fail-fast: false
      matrix:
<<<<<<< HEAD
        node-version: [20.x, 22.x]
=======
        node-version: [18.x, 20.x, 22.x, 24.x]
>>>>>>> 66694c68

    steps:
      - uses: actions/checkout@v4
      - name: Use Node.js ${{ matrix.node-version }}
        uses: actions/setup-node@v4
        with:
          node-version: ${{ matrix.node-version }}
      - name: Install Dependencies
        run: npm install
      - name: Run Docker Services
        run: npm run services
      - name: Run Versioned Tests
        run: TEST_CHILD_TIMEOUT=600000 npm run versioned:internal
        env:
          VERSIONED_MODE: ${{ github.ref == 'refs/heads/main' && '--minor' || '--major' }}
          # Run more jobs when using larger runner, otherwise 2 per CPU seems to be the sweet spot in GHA default runners(July 2022)
          JOBS: ${{ github.ref == 'refs/heads/main' && vars.NR_RUNNER && 16 ||  4 }}
          C8_REPORTER: lcovonly
      - name: Archive Versioned Test Coverage
        uses: actions/upload-artifact@v4
        with:
          name: versioned-tests-${{ matrix.node-version }}
          path: ./coverage/versioned/lcov.info
      - name: Collect docker logs on failure
        if: failure()
        uses: jwalton/gh-docker-logs@2741064ab9d7af54b0b1ffb6076cf64c16f0220e
        with:
          dest: ./logs-${{ matrix.node-version }}
      - name: Tar logs
        if: failure()
        run: tar cvzf ./logs-${{ matrix.node-version }}.tgz ./logs-${{ matrix.node-version }}
      - name: Upload logs to GitHub
        if: failure()
        uses: actions/upload-artifact@v4
        with:
          name: logs-${{ matrix.node-version }}.tgz
          path: ./logs-${{ matrix.node-version }}.tgz

  # There is no coverage for external as that's tracked in their respective repos
  versioned-external:
    needs:
      - should_run
    if: github.event_name == 'workflow_dispatch' ||
      (needs.should_run.outputs.javascript_changed == 'true' ||
      needs.should_run.outputs.deps_changed == 'true')
    runs-on: ${{ github.ref == 'refs/heads/main' && vars.NR_RUNNER || 'ubuntu-latest' }}

    strategy:
      fail-fast: false
      matrix:
<<<<<<< HEAD
        node-version: [20.x, 22.x]
=======
        node-version: [18.x, 20.x, 22.x, 24.x]
>>>>>>> 66694c68

    steps:
      - uses: actions/checkout@v4
      - name: Use Node.js ${{ matrix.node-version }}
        uses: actions/setup-node@v4
        with:
          node-version: ${{ matrix.node-version }}
      - name: Install Dependencies
        run: npm install
      - name: Run Versioned Tests
        run: TEST_CHILD_TIMEOUT=600000 npm run versioned:external
        env:
          VERSIONED_MODE: ${{ github.ref == 'refs/heads/main' && '--minor' || '--major' }}
          # Run more jobs when using larger runner, otherwise 2 per CPU seems to be the sweet spot in GHA default runners(July 2022)
          JOBS: ${{ github.ref == 'refs/heads/main' && vars.NR_RUNNER && 16 ||  4 }}

  codecov:
    needs: [unit, integration, versioned-internal]
    runs-on: ubuntu-latest

    strategy:
      matrix:
<<<<<<< HEAD
        node-version: [20.x, 22.x]
=======
        node-version: [18.x, 20.x, 22.x, 24.x]
>>>>>>> 66694c68

    steps:
      - uses: actions/checkout@v4
      - name: Download artifacts
        uses: actions/download-artifact@v4
      - name: Post Unit Test Coverage
        uses: codecov/codecov-action@1e68e06f1dbfde0e4cefc87efeba9e4643565303
        with:
          fail_ci_if_error: true
          token: ${{ secrets.CODECOV_TOKEN }}
          directory: unit-tests-${{ matrix.node-version }}
          flags: unit-tests-${{ matrix.node-version }}
      - name: Post Integration CJS Test Coverage
        uses: codecov/codecov-action@1e68e06f1dbfde0e4cefc87efeba9e4643565303
        with:
          fail_ci_if_error: true
          token: ${{ secrets.CODECOV_TOKEN }}
          directory: integration-tests-cjs-${{ matrix.node-version }}
          flags: integration-tests-cjs-${{ matrix.node-version }}
      - name: Post Integration ESM Test Coverage
        uses: codecov/codecov-action@1e68e06f1dbfde0e4cefc87efeba9e4643565303
        with:
          fail_ci_if_error: true
          token: ${{ secrets.CODECOV_TOKEN }}
          directory: integration-tests-esm-${{ matrix.node-version }}
          flags: integration-tests-esm-${{ matrix.node-version }}
      - name: Post Versioned Test Coverage
        uses: codecov/codecov-action@1e68e06f1dbfde0e4cefc87efeba9e4643565303
        with:
          fail_ci_if_error: true
          token: ${{ secrets.CODECOV_TOKEN }}
          directory: versioned-tests-${{ matrix.node-version }}
          flags: versioned-tests-${{ matrix.node-version }}

  all-clear:
    if: always()
    runs-on: ubuntu-latest
    needs:
      - lint
      - ci
      - unit
      - integration
      - versioned-internal
      - versioned-external
    steps:
      - name: All checks passed
        if: ${{ !(contains(needs.*.result, 'failure')) }}
        run: exit 0
      - name: Some checks failed
        if: ${{ contains(needs.*.result, 'failure') }}
        run: exit 1<|MERGE_RESOLUTION|>--- conflicted
+++ resolved
@@ -103,11 +103,7 @@
     strategy:
       fail-fast: false
       matrix:
-<<<<<<< HEAD
-        node-version: [20.x, 22.x]
-=======
-        node-version: [18.x, 20.x, 22.x, 24.x]
->>>>>>> 66694c68
+        node-version: [20.x, 22.x, 24.x]
 
     steps:
       - uses: actions/checkout@v4
@@ -139,11 +135,7 @@
     strategy:
       fail-fast: false
       matrix:
-<<<<<<< HEAD
-        node-version: [20.x, 22.x]
-=======
-        node-version: [18.x, 20.x, 22.x, 24.x]
->>>>>>> 66694c68
+        node-version: [20.x, 22.x, 24.x]
 
     steps:
       - uses: actions/checkout@v4
@@ -179,11 +171,7 @@
     strategy:
       fail-fast: false
       matrix:
-<<<<<<< HEAD
-        node-version: [20.x, 22.x]
-=======
-        node-version: [18.x, 20.x, 22.x, 24.x]
->>>>>>> 66694c68
+        node-version: [20.x, 22.x, 24.x]
 
     steps:
       - uses: actions/checkout@v4
@@ -234,11 +222,7 @@
     strategy:
       fail-fast: false
       matrix:
-<<<<<<< HEAD
-        node-version: [20.x, 22.x]
-=======
-        node-version: [18.x, 20.x, 22.x, 24.x]
->>>>>>> 66694c68
+        node-version: [20.x, 22.x, 24.x]
 
     steps:
       - uses: actions/checkout@v4
@@ -261,11 +245,7 @@
 
     strategy:
       matrix:
-<<<<<<< HEAD
-        node-version: [20.x, 22.x]
-=======
-        node-version: [18.x, 20.x, 22.x, 24.x]
->>>>>>> 66694c68
+        node-version: [20.x, 22.x, 24.x]
 
     steps:
       - uses: actions/checkout@v4
