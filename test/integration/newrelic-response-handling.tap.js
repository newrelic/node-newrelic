'use strict'

const tap = require('tap')
const nock = require('nock')
const sinon = require('sinon')
const helper = require('../lib/agent_helper')
const testCases = require('../lib/cross_agent_tests/response_code_handling.json')

const TEST_DOMAIN = 'test-collector.newrelic.com'
const TEST_COLLECTOR_URL = `https://${TEST_DOMAIN}`
const RUN_ID = 'runId'

const endpointDataChecks = {
  metric_data: function hasMetricData(agent) {
    return !!agent.metrics.getMetric('myMetric')
  },
  error_event_data: function hasErrorEventData(agent) {
    return (agent.errors.eventAggregator.events.length > 0)
  },
  error_data: function hasErrorData(agent) {
    return (agent.errors.traceAggregator.errors.length > 0)
  },
  analytic_event_data: function hasTransactionEventData(agent) {
    return (agent.transactionEventAggregator.length > 0)
  },
  transaction_sample_data: function hasTransactionTraceData(agent) {
    return !!agent.traces.trace
  },
  span_event_data: function hasSpanEventData(agent) {
    return (agent.spans.length > 0)
  },
  custom_event_data: function hasCustomEventData(agent) {
    // TODO... prob don't ned to grrab events
    return (agent.customEventAggregator.length > 0)
  },
  sql_trace_data: function hasSqlTraceData(agent) {
    return (agent.queries.samples.size > 0)
  }
}

tap.test('New Relic response code handling', (t) => {
  t.plan(testCases.length)

  testCases.forEach((testCase) => {
    const testName = `Status code: ${testCase.code}`
    t.test(testName, createStatusCodeTest(testCase))
  })
})

function createStatusCodeTest(testCase) {
  return (statusCodeTest) => {
    let startEndpoints = null
    let restartEndpoints = null
    let shutdown = null
    let testClock = null

    let disconnected = false
    let connecting = false

    let agent = null

    statusCodeTest.beforeEach((done) => {
      nock.disableNetConnect()

      testClock = sinon.useFakeTimers({
        toFake: ['setTimeout', 'setInterval', 'Date', 'clearInterval']
      })

      startEndpoints = setupConnectionEndpoints()
      disconnected = false
      connecting = false

      agent = helper.loadMockedAgent({
        license_key: 'license key here',
        apdex_t: Number.MIN_VALUE, // force transaction traces
        host: TEST_DOMAIN,
        plugins: {
          // turn off native metrics to avoid unwanted gc metrics
          native_metrics: {enabled: false}
        },
        distributed_tracing: {enabled: true},
        slow_sql: {enabled: true},
        transaction_tracer: {
          record_sql: 'obfuscated',
          explain_threshold: Number.MIN_VALUE // force SQL traces
        }
      })

      // We don't want any harvests before our manually triggered harvest
      agent.config.no_immediate_harvest = true

      createTestData(agent, () => {
        done()
      })
    })

    statusCodeTest.afterEach((done) => {
      helper.unloadAgent(agent)
      agent = null
      testClock.restore()
      testClock = null
      startEndpoints = null
      restartEndpoints = null
      shutdown = null

      if (!nock.isDone()) {
        console.error('Cleaning pending mocks: %j', nock.pendingMocks())
        nock.cleanAll()
      }

      nock.enableNetConnect()

      done()
    })

    // Test behavior for this status code against every endpoint
    // since not all business logic is shared for each.
    const endpointNames = Object.keys(endpointDataChecks)
    statusCodeTest.plan(endpointNames.length)

    endpointNames.forEach((endpointName) => {
      const checkHasTestData = endpointDataChecks[endpointName]
      const test = createReponseHandlingTest(endpointName, checkHasTestData)

      statusCodeTest.test(endpointName, test)
    })

    function createReponseHandlingTest(endpointName, checkHasTestData) {
      return (subTest) => {
        const mockEndpoint = nockRequest(endpointName, RUN_ID).reply(testCase.code)

        agent.start((error) => {
          const scheduleHarvestSpy = sinon.spy(agent, '_scheduleHarvester')

          verifyAgentStart(error)

          // Watch state changes once agent already started
          agent.on('disconnected', () => {
            disconnected = true
          })

          agent.on('connecting', () => {
            connecting = true
          })

          if (testCase.restart) {
            restartEndpoints = setupConnectionEndpoints()
          }

          if (testCase.disconnect) {
            shutdown = nockRequest('shutdown', RUN_ID).reply(200)
          }

          subTest.notOk(
            mockEndpoint.isDone(),
            `${endpointName} should not have been called yet. ` +
            'An early invocation may indicate a race condition with the test or agent.'
          )

          // Move clock forward to trigger auto harvests.
          testClock.tick(60000)

          if (endpointName === 'error_data') {
            aggregatorCheckOnEnd(agent.errors.traceAggregator)
          } else if (endpointName === 'error_event_data') {
            aggregatorCheckOnEnd(agent.errors.eventAggregator)
<<<<<<< HEAD
          } else if (endpointName === 'transaction_sample_data') {
            aggregatorCheckOnEnd(agent.traces)
=======
          } else if (endpointName === 'analytic_event_data') {
            aggregatorCheckOnEnd(agent.transactionEventAggregator)
>>>>>>> 40b37ad0
          } else if (endpointName === 'custom_event_data') {
            aggregatorCheckOnEnd(agent.customEventAggregator)
          } else {
            agent.on('harvestFinished', () => {
              setImmediate(() => {
                checkEnd()
                verifyNewHarvestScheduled(scheduleHarvestSpy)

                subTest.done()
              })
            })
          }

          function aggregatorCheckOnEnd(aggregator) {
            let completedOldHarvest = false
            let completedAggregatorHarvest = false

            aggregator.on(`finished ${endpointName} data send.`, () => {
              completedAggregatorHarvest = true

              checkEnd()

              if (completedOldHarvest) {
                subTest.done()
              }
            })

            // TODO: rip out once all endpoints converted to new aggregators
            // This is necessary because of the side-by-side harvests
            // Must allow setImmediate to clear current scheduled or a new harvest
            // will get scheduled post-test.
            agent.on('harvestFinished', () => {
              setImmediate(() => {
                completedOldHarvest = true

                if (completedAggregatorHarvest) {
                  subTest.done()
                }
              })
            })
          }

          function checkEnd() {
            subTest.ok(mockEndpoint.isDone(), `called ${endpointName} endpoint`)

            verifyRunBehavior()
            verifyDataRetention()
          }
        })

        function verifyNewHarvestScheduled(scheduleHarvestSpy) {
          // disconnect case should not schedule a harvest
          const expectedHarvests = testCase.disconnect ? 0 : 1
          const actualHarvests = scheduleHarvestSpy.callCount

          tap.equal(actualHarvests, expectedHarvests, 'wrong # harvests scheduled')
        }

        function verifyAgentStart(error) {
          if (error) {
            throw error
          }

          subTest.ok(startEndpoints.preconnect.isDone(), 'requested preconnect')
          subTest.ok(startEndpoints.connect.isDone(), 'requested connect')
          subTest.ok(startEndpoints.settings.isDone(), 'requested settings')
        }

        function verifyRunBehavior() {
          if (testCase.disconnect) {
            subTest.ok(disconnected, 'should have disconnected')
            subTest.notOk(connecting, 'should not have reconnected')

            subTest.ok(shutdown.isDone(), 'requested shutdown')
          } else if (testCase.restart) {
            subTest.ok(disconnected, 'should have disconnected')
            subTest.ok(connecting, 'should have started reconnecting')

            subTest.ok(restartEndpoints.preconnect.isDone(), 'requested preconnect')
            subTest.ok(restartEndpoints.connect.isDone(), 'requested connect')
            subTest.ok(restartEndpoints.settings.isDone(), 'requested settings')
          } else {
            subTest.notOk(disconnected, 'should not have disconnected')
            subTest.notOk(connecting, 'should not have reconnected')
          }
        }

        function verifyDataRetention() {
          const hasDataPostHarvest = checkHasTestData(agent)
          if (testCase.retain_data) {
            subTest.ok(
              hasDataPostHarvest,
              `should have retained data after ${endpointName} call`
            )
          } else {
            subTest.notOk(
              hasDataPostHarvest,
              `should not have retained data after ${endpointName} call`
            )
          }
        }
      }
    }
  }
}

/**
 * Adds data to agent instance for use in endpoint tests.
 * Each type is added every test, even though not all endpoints are mocked.
 * This allows for verifying response handling for endpoint under test still
 * behaves correctly when other endpoints fail.
 * @param {*} agent The agent intance to add data to
 * @param {*} callback
 */
function createTestData(agent, callback) {
  const metric = agent.metrics.getOrCreateMetric(
    'myMetric'
  )
  metric.incrementCallCount()

  agent.errors.addUserError(null, new Error('Why?!!!?!!'))

  agent.customEventAggregator.add([{type: 'MyCustomEvent', timestamp: Date.now()}])

  helper.runInTransaction(agent, (transaction) => {
    const segment = transaction.trace.add("MySegment")
    segment.overwriteDurationInMillis(1)
    agent.queries.addQuery(
      segment,
      'mysql',
      'select * from foo',
      new Error().stack
    )

    transaction.finalizeNameFromUri('/some/test/url', 200)
    transaction.end()
    callback()
  })
}

function setupConnectionEndpoints() {
  return {
    preconnect: nockRequest('preconnect').reply(200, {return_value: TEST_DOMAIN}),
    connect: nockRequest('connect').reply(200, {return_value: {agent_run_id: RUN_ID}}),
    settings: nockRequest('agent_settings', RUN_ID).reply(200, {return_value: []})
  }
}

function nockRequest(endpointMethod, runId) {
  const relativepath = helper.generateCollectorPath(endpointMethod, runId)
  return nock(TEST_COLLECTOR_URL).post(relativepath)
}<|MERGE_RESOLUTION|>--- conflicted
+++ resolved
@@ -164,13 +164,10 @@
             aggregatorCheckOnEnd(agent.errors.traceAggregator)
           } else if (endpointName === 'error_event_data') {
             aggregatorCheckOnEnd(agent.errors.eventAggregator)
-<<<<<<< HEAD
           } else if (endpointName === 'transaction_sample_data') {
             aggregatorCheckOnEnd(agent.traces)
-=======
           } else if (endpointName === 'analytic_event_data') {
             aggregatorCheckOnEnd(agent.transactionEventAggregator)
->>>>>>> 40b37ad0
           } else if (endpointName === 'custom_event_data') {
             aggregatorCheckOnEnd(agent.customEventAggregator)
           } else {
