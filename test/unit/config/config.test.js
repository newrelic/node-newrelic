'use strict'

var path = require('path')
var chai = require('chai')
var should = chai.should()
var expect = chai.expect
var fs = require('fs')
var sinon = require('sinon')
var Config = require('../../../lib/config')
var securityPolicies = require('../../lib/fixtures').securityPolicies

function idempotentEnv(envConfig, initialConfig, callback) {
  let saved = {}

  // Allow idempotentEnv to be called w/o initialConfig
  if (typeof initialConfig === 'function') {
    callback = initialConfig
    initialConfig = {}
  }

  Object.keys(envConfig).forEach((key) => {
    // process.env is not a normal object
    if (Object.hasOwnProperty.call(process.env, key)) {
      saved[key] = process.env[key]
    }

    process.env[key] = envConfig[key]
  })
  try {
    var tc = Config.initialize(initialConfig)
    callback(tc)
  } finally {
    Object.keys(envConfig).forEach((finalKey) => {
      if (saved[finalKey]) {
        process.env[finalKey] = saved[finalKey]
      } else {
        delete process.env[finalKey]
      }
    })
  }
}

describe('the agent configuration', function() {
  it('should handle a directly passed minimal configuration', function() {
    var c
    expect(function testInitialize() {
      c = Config.initialize({})
    }).not.throws()
    expect(c.agent_enabled).equal(true)
  })

  describe('when overriding configuration values via environment variables', function() {
    it('should pick up the application name', function() {
      idempotentEnv({'NEW_RELIC_APP_NAME': 'app one,app two;and app three'},
        (tc) => {
          should.exist(tc.app_name)
          expect(tc.app_name).eql(['app one', 'app two', 'and app three'])
        }
      )
    })

    it('should trim spaces from multiple application names ', function() {
      idempotentEnv({'NEW_RELIC_APP_NAME': 'zero,one, two,  three;   four'}, (tc) => {
        should.exist(tc.app_name)
        expect(tc.app_name).eql(['zero', 'one', 'two', 'three', 'four'])
      })
    })

    it('should pick up the license key', function() {
      idempotentEnv({'NEW_RELIC_LICENSE_KEY': 'hambulance'}, function(tc) {
        should.exist(tc.license_key)
        expect(tc.license_key).to.equal('hambulance')
        expect(tc.host).to.equal('collector.newrelic.com')
      })
    })

    it('should pick up the apdex_t', function() {
      idempotentEnv({'NEW_RELIC_APDEX_T': '111'}, function(tc) {
        should.exist(tc.apdex_t)
        expect(tc.apdex_t).to.be.a('number')
        expect(tc.apdex_t).to.equal(111)
      })
    })

    it('should pick up the collector host', function() {
      idempotentEnv({'NEW_RELIC_HOST': 'localhost'}, function(tc) {
        should.exist(tc.host)
        expect(tc.host).equal('localhost')
      })
    })

    it('should parse the region off the license key', function() {
      idempotentEnv({'NEW_RELIC_LICENSE_KEY': 'eu01xxhambulance'}, function(tc) {
        should.exist(tc.host)
        expect(tc.host).equal('collector.eu01.nr-data.net')
      })
    })

    it('should pick up the security policies token', function() {
      idempotentEnv({'NEW_RELIC_SECURITY_POLICIES_TOKEN': 'super secure'}, function(tc) {
        should.exist(tc.security_policies_token)
        expect(tc.security_policies_token).equal('super secure')
      })
    })

    it('should take an explicit host over the license key parsed host', function() {
      idempotentEnv({'NEW_RELIC_LICENSE_KEY': 'eu01xxhambulance'}, function() {
        idempotentEnv({'NEW_RELIC_HOST': 'localhost'}, function(tc) {
          should.exist(tc.host)
          expect(tc.host).equal('localhost')
        })
      })
    })

    it('should pick up on feature flags set via environment variables', function() {
      const ffNamePrefix = 'NEW_RELIC_FEATURE_FLAG_'
      const awaitFeatureFlag = ffNamePrefix + 'AWAIT_SUPPORT'
      idempotentEnv({[awaitFeatureFlag]: 'false'}, function(tc) {
        expect(tc.feature_flag.await_support).equal(false)
      })
    })

    it('should pick up the collector port', function() {
      idempotentEnv({'NEW_RELIC_PORT': 7777}, function(tc) {
        should.exist(tc.port)
        expect(tc.port).equal('7777')
      })
    })

    it('should pick up exception message omission settings', function() {
      idempotentEnv({'NEW_RELIC_STRIP_EXCEPTION_MESSAGES_ENABLED': 'please'}, (tc) => {
        should.exist(tc.strip_exception_messages.enabled)
        expect(tc.strip_exception_messages.enabled).equal(true)
      })
    })

    it('should pick up the proxy host', function() {
      idempotentEnv({'NEW_RELIC_PROXY_HOST': 'proxyhost'}, function(tc) {
        should.exist(tc.proxy_host)
        expect(tc.proxy_host).equal('proxyhost')
      })
    })

    it('should pick up on Distributed Tracing env vars', function() {
      const env = {
        'NEW_RELIC_DISTRIBUTED_TRACING_ENABLED': 'true',
        'NEW_RELIC_DISTRIBUTED_TRACING_EXCLUDE_NEWRELIC_HEADER': 'true'
      }

      idempotentEnv(env, function(tc) {
        expect(tc.distributed_tracing.enabled).equal(true)
        expect(tc.distributed_tracing.exclude_newrelic_header).equal(true)
      })
    })

    it('should pick up on the span events env vars', () => {
      const env = {
        NEW_RELIC_SPAN_EVENTS_ENABLED: true,
        NEW_RELIC_SPAN_EVENTS_ATTRIBUTES_ENABLED: true,
        NEW_RELIC_SPAN_EVENTS_ATTRIBUTES_INCLUDE: 'one,two,three',
        NEW_RELIC_SPAN_EVENTS_ATTRIBUTES_EXCLUDE: 'four,five,six'
      }
      idempotentEnv(env, (tc) => {
        expect(tc.span_events.enabled).to.be.true
        expect(tc.span_events.attributes.enabled).to.be.true
        expect(tc.span_events.attributes.include).to.deep.equal(['one', 'two', 'three'])
        expect(tc.span_events.attributes.exclude).to.deep.equal(['four', 'five', 'six'])
      })
    })

    it('should pick up on the transaction segments env vars', () => {
      const env = {
        NEW_RELIC_TRANSACTION_SEGMENTS_ATTRIBUTES_ENABLED: true,
        NEW_RELIC_TRANSACTION_SEGMENTS_ATTRIBUTES_INCLUDE: 'one,two,three',
        NEW_RELIC_TRANSACTION_SEGMENTS_ATTRIBUTES_EXCLUDE: 'four,five,six'
      }
      idempotentEnv(env, (tc) => {
        expect(tc.transaction_segments.attributes.enabled)
          .to.be.true
        expect(tc.transaction_segments.attributes.include)
          .to.deep.equal(['one', 'two', 'three'])
        expect(tc.transaction_segments.attributes.exclude)
          .to.deep.equal(['four', 'five', 'six'])
      })
    })

    it('should pick up on diagnostics code injection', function() {
      idempotentEnv({'NEW_RELIC_DIAGNOSTICS_CODE_INJECTOR_ENABLED': true}, function(tc) {
        should.exist(tc.diagnostics.code_injector.enabled)
        expect(tc.diagnostics.code_injector.enabled).to.equal(true)
      })
    })

    it('should pick up the billing hostname', function() {
      idempotentEnv({'NEW_RELIC_UTILIZATION_LOGICAL_PROCESSORS': 123}, function(tc) {
        should.exist(tc.utilization.logical_processors)
        expect(tc.utilization.logical_processors).equal('123')
      })
    })

    it('should pick up the total ram of the system', function() {
      var env = 'NEW_RELIC_UTILIZATION_BILLING_HOSTNAME'
      idempotentEnv({[env]: 'a test string'}, function(tc) {
        should.exist(tc.utilization.billing_hostname)
        expect(tc.utilization.billing_hostname).equal('a test string')
      })
    })

    it('should pick up the number of logical processors of the system', function() {
      idempotentEnv({'NEW_RELIC_UTILIZATION_TOTAL_RAM_MIB': 123}, function(tc) {
        should.exist(tc.utilization.total_ram_mib)
        expect(tc.utilization.total_ram_mib).equal('123')
      })
    })

    it('should pick up the proxy port', function() {
      idempotentEnv({'NEW_RELIC_PROXY_PORT': 7777}, function(tc) {
        should.exist(tc.proxy_port)
        expect(tc.proxy_port).equal('7777')
      })
    })

    it('should pick up instance reporting', function() {
      var env = 'NEW_RELIC_DATASTORE_INSTANCE_REPORTING_ENABLED'
      idempotentEnv({[env]: false}, function(tc) {
        should.exist(tc.datastore_tracer.instance_reporting.enabled)
        expect(tc.datastore_tracer.instance_reporting.enabled).equal(false)
      })
    })

    it('should pick up instance database name reporting', function() {
      var env = 'NEW_RELIC_DATASTORE_DATABASE_NAME_REPORTING_ENABLED'
      idempotentEnv({[env]: false}, function(tc) {
        should.exist(tc.datastore_tracer.database_name_reporting.enabled)
        expect(tc.datastore_tracer.database_name_reporting.enabled).equal(false)
      })
    })

    it('should pick up the log level', function() {
      idempotentEnv({'NEW_RELIC_LOG_LEVEL': 'XXNOEXIST'}, function(tc) {
        should.exist(tc.logging.level)
        expect(tc.logging.level).equal('XXNOEXIST')
      })
    })

    it('should have log level aliases', function() {
      var logAliases = {
        'verbose': 'trace',
        'debugging': 'debug',
        'warning': 'warn',
        'err': 'error'
      }
      for (var key in logAliases) { // eslint-disable-line guard-for-in
        idempotentEnv({'NEW_RELIC_LOG_LEVEL': key}, function(tc) {
          should.exist(tc.logging.level)
          expect(tc.logging).to.have.property('level', logAliases[key])
        })
      }
    })

    it('should pick up the log filepath', function() {
      idempotentEnv({'NEW_RELIC_LOG': '/highway/to/the/danger/zone'}, function(tc) {
        should.exist(tc.logging.filepath)
        expect(tc.logging.filepath).equal('/highway/to/the/danger/zone')
      })
    })

    it('should pick up whether the agent is enabled', function() {
      idempotentEnv({'NEW_RELIC_ENABLED': 0}, function(tc) {
        should.exist(tc.agent_enabled)
        expect(tc.agent_enabled).equal(false)
      })
    })

    it('should pick up whether to capture attributes', function() {
      idempotentEnv({'NEW_RELIC_ATTRIBUTES_ENABLED': 'yes'}, function(tc) {
        should.exist(tc.attributes.enabled)
        expect(tc.attributes.enabled).equal(true)
      })
    })

    it('should pick up whether to add attribute include rules', function() {
      idempotentEnv({'NEW_RELIC_ATTRIBUTES_INCLUDE_ENABLED': 'yes'}, function(tc) {
        should.exist(tc.attributes.include_enabled)
        expect(tc.attributes.include_enabled).equal(true)
      })
    })

    it('should pick up excluded attributes', function() {
      idempotentEnv({'NEW_RELIC_ATTRIBUTES_EXCLUDE': 'one,two,three'}, function(tc) {
        should.exist(tc.attributes.exclude)
        expect(tc.attributes.exclude).eql(['one', 'two', 'three'])
      })
    })

    it('should pick up whether the error collector is enabled', function() {
      idempotentEnv({'NEW_RELIC_ERROR_COLLECTOR_ENABLED': 'NO'}, function(tc) {
        should.exist(tc.error_collector.enabled)
        expect(tc.error_collector.enabled).equal(false)
      })
    })

    it('should pick up whether error collector attributes are enabled', function() {
      idempotentEnv({'NEW_RELIC_ERROR_COLLECTOR_ATTRIBUTES_ENABLED': 'NO'}, function(tc) {
        should.exist(tc.error_collector.attributes.enabled)
        expect(tc.error_collector.attributes.enabled).equal(false)
      })
    })

    it('should pick up which status codes are ignored', function() {
      idempotentEnv(
        {'NEW_RELIC_ERROR_COLLECTOR_IGNORE_ERROR_CODES': '401,404,502'},
        function(tc) {
          should.exist(tc.error_collector.ignore_status_codes)
          expect(tc.error_collector.ignore_status_codes).eql([401, 404, 502])
        }
      )
    })

    it('should pick up which status codes are ignored when using a range', function() {
      idempotentEnv(
        {'NEW_RELIC_ERROR_COLLECTOR_IGNORE_ERROR_CODES': '401, 420-421, 502'},
        function(tc) {
          should.exist(tc.error_collector.ignore_status_codes)
          expect(tc.error_collector.ignore_status_codes).eql([401, 420, 421, 502])
        }
      )
    })

    it('should not add codes given with invalid range', function() {
      idempotentEnv(
        {'NEW_RELIC_ERROR_COLLECTOR_IGNORE_ERROR_CODES': '421-420'},
        function(tc) {
          should.exist(tc.error_collector.ignore_status_codes)
          expect(tc.error_collector.ignore_status_codes).eql([])
        }
      )
    })

    it('should not add codes if given out of range', function() {
      idempotentEnv(
        {'NEW_RELIC_ERROR_COLLECTOR_IGNORE_ERROR_CODES': '1 - 1776'},
        function(tc) {
          should.exist(tc.error_collector.ignore_status_codes)
          expect(tc.error_collector.ignore_status_codes).eql([])
        }
      )
    })

    it('should allow negative status codes ', function() {
      idempotentEnv(
        {'NEW_RELIC_ERROR_COLLECTOR_IGNORE_ERROR_CODES': '-7'},
        function(tc) {
          should.exist(tc.error_collector.ignore_status_codes)
          expect(tc.error_collector.ignore_status_codes).eql([-7])
        }
      )
    })

    it('should not add codes that parse to NaN ', function() {
      idempotentEnv(
        {'NEW_RELIC_ERROR_COLLECTOR_IGNORE_ERROR_CODES': 'abc'},
        function(tc) {
          should.exist(tc.error_collector.ignore_status_codes)
          expect(tc.error_collector.ignore_status_codes).eql([])
        }
      )
    })

    it('should pick up which status codes are expected', function() {
      idempotentEnv(
        {'NEW_RELIC_ERROR_COLLECTOR_EXPECTED_ERROR_CODES': '401,404,502'},
        function(tc) {
          should.exist(tc.error_collector.expected_status_codes)
          expect(tc.error_collector.expected_status_codes).eql([401, 404, 502])
        }
      )
    })

    it('should pick up which status codes are expectedd when using a range', function() {
      idempotentEnv(
        {'NEW_RELIC_ERROR_COLLECTOR_EXPECTED_ERROR_CODES': '401, 420-421, 502'},
        function(tc) {
          should.exist(tc.error_collector.expected_status_codes)
          expect(tc.error_collector.expected_status_codes).eql([401, 420, 421, 502])
        }
      )
    })

    it('should not add codes given with invalid range', function() {
      idempotentEnv(
        {'NEW_RELIC_ERROR_COLLECTOR_EXPECTED_ERROR_CODES': '421-420'},
        function(tc) {
          should.exist(tc.error_collector.expected_status_codes)
          expect(tc.error_collector.expected_status_codes).eql([])
        }
      )
    })

    it('should not add codes if given out of range', function() {
      idempotentEnv(
        {'NEW_RELIC_ERROR_COLLECTOR_EXPECTED_ERROR_CODES': '1 - 1776'},
        function(tc) {
          should.exist(tc.error_collector.expected_status_codes)
          expect(tc.error_collector.expected_status_codes).eql([])
        }
      )
    })

    it('should allow negative status codes ', function() {
      idempotentEnv(
        {'NEW_RELIC_ERROR_COLLECTOR_EXPECTED_ERROR_CODES': '-7'},
        function(tc) {
          should.exist(tc.error_collector.expected_status_codes)
          expect(tc.error_collector.expected_status_codes).eql([-7])
        }
      )
    })

    it('should not add codes that parse to NaN ', function() {
      idempotentEnv(
        {'NEW_RELIC_ERROR_COLLECTOR_EXPECTED_ERROR_CODES': 'abc'},
        function(tc) {
          should.exist(tc.error_collector.expected_status_codes)
          expect(tc.error_collector.expected_status_codes).eql([])
        }
      )
    })

    it('should pick up whether the transaction tracer is enabled', function() {
      idempotentEnv({'NEW_RELIC_TRACER_ENABLED': false}, function(tc) {
        should.exist(tc.transaction_tracer.enabled)
        expect(tc.transaction_tracer.enabled).equal(false)
      })
    })

    it('should pick up whether transaction tracer attributes are enabled', function() {
      var key = 'NEW_RELIC_TRANSACTION_TRACER_ATTRIBUTES_ENABLED'
      idempotentEnv({[key]: false}, function(tc) {
        should.exist(tc.transaction_tracer.attributes.enabled)
        expect(tc.transaction_tracer.attributes.enabled).equal(false)
      })
    })

    it('should pick up the transaction trace threshold', function() {
      idempotentEnv({'NEW_RELIC_TRACER_THRESHOLD': 0.02}, function(tc) {
        should.exist(tc.transaction_tracer.transaction_threshold)
        expect(tc.transaction_tracer.transaction_threshold).equal(0.02)
      })
    })

    it('should pick up the transaction trace Top N scale', function() {
      idempotentEnv({'NEW_RELIC_TRACER_TOP_N': 5}, function(tc) {
        should.exist(tc.transaction_tracer.top_n)
        expect(tc.transaction_tracer.top_n).equal('5')
      })
    })

    it('should pick up renaming rules', function() {
      idempotentEnv(
        {
          'NEW_RELIC_NAMING_RULES':
          '{"name":"u","pattern":"^t"},{"name":"t","pattern":"^u"}'
        },
        function(tc) {
          should.exist(tc.rules.name)
          expect(tc.rules.name).eql([
            {name: 'u', pattern: '^t'},
            {name: 't', pattern: '^u'},
          ])
        }
      )
    })

    it('should pick up ignoring rules', function() {
      idempotentEnv(
        {
          'NEW_RELIC_IGNORING_RULES':
          '^/test,^/no_match,^/socket\\.io/,^/api/.*/index$'
        },
        function(tc) {
          should.exist(tc.rules.ignore)
          expect(tc.rules.ignore).eql([
            '^/test',
            '^/no_match',
            '^/socket\\.io/',
            '^/api/.*/index$'
          ])
        }
      )
    })

    it('should pick up whether URL backstop has been turned off', () => {
      idempotentEnv({'NEW_RELIC_ENFORCE_BACKSTOP': 'f'}, function(tc) {
        should.exist(tc.enforce_backstop)
        expect(tc.enforce_backstop).equal(false)
      })
    })

    it('should pick app name from APP_POOL_ID', function() {
      idempotentEnv({'APP_POOL_ID': 'Simple Azure app'}, function(tc) {
        should.exist(tc.app_name)
        expect(tc.applications()).eql(['Simple Azure app'])
      })
    })

    it('should pick up labels', function() {
      idempotentEnv({'NEW_RELIC_LABELS': 'key:value;a:b;'}, function(tc) {
        should.exist(tc.labels)
        expect(tc.labels).equal('key:value;a:b;')
      })
    })

    it('should pickup record_sql', function() {
      idempotentEnv({'NEW_RELIC_RECORD_SQL': 'raw'}, function(tc) {
        should.exist(tc.transaction_tracer.record_sql)
        expect(tc.transaction_tracer.record_sql).equal('raw')
      })
    })

    it('should pickup explain_threshold', function() {
      idempotentEnv({'NEW_RELIC_EXPLAIN_THRESHOLD': '100'}, function(tc) {
        should.exist(tc.transaction_tracer.explain_threshold)
        expect(tc.transaction_tracer.explain_threshold).equal(100)
      })
    })

    it('should pickup slow_sql.enabled', function() {
      idempotentEnv({'NEW_RELIC_SLOW_SQL_ENABLED': 'true'}, function(tc) {
        should.exist(tc.labels)
        expect(tc.slow_sql.enabled).equal(true)
      })
    })

    it('should pickup slow_sql.max_samples', function() {
      idempotentEnv({'NEW_RELIC_MAX_SQL_SAMPLES': '100'}, function(tc) {
        should.exist(tc.slow_sql.max_samples)
        expect(tc.slow_sql.max_samples).equal(100)
      })
    })

    it('should pick up logging.enabled', function() {
      idempotentEnv({'NEW_RELIC_LOG_ENABLED': 'false'}, function(tc) {
        should.exist(tc.logging.enabled)
        expect(tc.logging.enabled).equal(false)
      })
    })

    it('should pick up message tracer segment reporting', function() {
      var env = 'NEW_RELIC_MESSAGE_TRACER_SEGMENT_PARAMETERS_ENABLED'
      idempotentEnv({[env]: false}, function(tc) {
        should.exist(tc.message_tracer.segment_parameters.enabled)
        expect(tc.message_tracer.segment_parameters.enabled).equal(false)
      })
    })

    it('should pick up disabled utilization detection', function() {
      idempotentEnv({'NEW_RELIC_UTILIZATION_DETECT_AWS': false}, function(tc) {
        expect(tc.utilization.detect_aws).to.be.false
      })
    })

    it('should reject disabling ssl', function() {
      idempotentEnv({'NEW_RELIC_USE_SSL': false}, function(tc) {
        expect(tc.ssl).to.be.true
      })
    })

    describe('serverless mode', () => {
      it('should should disable when feature flag false', () => {
        idempotentEnv({
          NEW_RELIC_FEATURE_FLAG_SERVERLESS_MODE: false,
          NEW_RELIC_SERVERLESS_MODE_ENABLED: true,
        }, (tc) => {
          expect(tc.serverless_mode.enabled).to.be.false
        })
      })

      it('should pick up serverless_mode', () => {
        idempotentEnv({
          NEW_RELIC_SERVERLESS_MODE_ENABLED: true
        }, (tc) => {
          expect(tc.serverless_mode.enabled).to.be.true
        })
      })

      it('should explicitly disable cross_application_tracer in serverless_mode', () => {
        idempotentEnv({
          NEW_RELIC_SERVERLESS_MODE_ENABLED: true
        }, (tc) => {
          expect(tc.serverless_mode.enabled).to.be.true
          expect(tc.cross_application_tracer.enabled).to.be.false
        })
      })

      it('should enable DT in serverless_mode when account_id has been set', () => {
        idempotentEnv({
          NEW_RELIC_SERVERLESS_MODE_ENABLED: true,
          NEW_RELIC_ACCOUNT_ID: '12345'
        }, (tc) => {
          expect(tc.serverless_mode.enabled).to.be.true
          expect(tc.distributed_tracing.enabled).to.be.true
        })
      })

      it('should not enable distributed tracing when account_id has not been set', () => {
        idempotentEnv({
          NEW_RELIC_SERVERLESS_MODE_ENABLED: true
        }, (tc) => {
          expect(tc.serverless_mode.enabled).to.be.true
          expect(tc.distributed_tracing.enabled).to.be.false
        })
      })

      it('should default primary_application_id to Unknown when not set', () => {
        idempotentEnv({
          NEW_RELIC_SERVERLESS_MODE_ENABLED: true,
          NEW_RELIC_ACCOUNT_ID: '12345'
        }, (tc) => {
          expect(tc.serverless_mode.enabled).to.be.true
          expect(tc.distributed_tracing.enabled).to.be.true
          expect(tc.primary_application_id).to.equal('Unknown')
        })
      })

      it('should set serverless_mode from lambda-specific env var if not set by user',
        () => {
          idempotentEnv({
            AWS_LAMBDA_FUNCTION_NAME: 'someFunc'
          }, (tc) => {
            expect(tc.serverless_mode.enabled).to.be.true
          })
        }
      )

      it('should pick up ignored error classes', function() {
        idempotentEnv(
          {'NEW_RELIC_ERROR_COLLECTOR_IGNORE_ERRORS': 'Error, AnotherError'},
          (tc) => {
            should.exist(tc.error_collector.ignore_classes)
            expect(tc.error_collector.ignore_classes).eql(['Error', 'AnotherError'])
          })
      })

      it('should pick up expected error classes', function() {
        idempotentEnv(
          {'NEW_RELIC_ERROR_COLLECTOR_EXPECTED_ERRORS': 'QError, AnotherError'},
          (tc) => {
            should.exist(tc.error_collector.expected_classes)
            expect(tc.error_collector.expected_classes).eql(['QError', 'AnotherError'])
          })
      })
    })
  })

  describe('with both high_security and security_policies_token defined', function() {
    it('blows up', function() {
      expect(function testInitialize() {
        Config.initialize({
          high_security: true,
          security_policies_token: 'fffff'
        })
      }).throws()
    })
  })

  describe('with a non-boolean truthy HSM setting', () => {
    it('should enable high security mode', () => {
      const applyHSM = Config.prototype._applyHighSecurity

      let hsmApplied = false
      Config.prototype._applyHighSecurity = () => {
        hsmApplied = true
      }
      const config = Config.initialize({
        high_security: 'true'
      })
      expect(!!config.high_security).to.be.true
      expect(hsmApplied).to.be.true

      Config.prototype._applyHighSecurity = applyHSM
    })
  })

  describe('when loading from a file', () => {
    describe('serverless mode', () => {
      it('should be false when the feature flag is false', () => {
        const conf = Config.initialize({
          serverless_mode: {
            enabled: true
          },
          feature_flag: {
            serverless_mode: false
          }
        })
        expect(conf.serverless_mode.enabled).to.be.false
      })

      it('should be true when config true and feature flag defaulting true', () => {
        const conf = Config.initialize({
          serverless_mode: {
            enabled: true
          }
        })
        expect(conf.serverless_mode.enabled).to.be.true
      })
    })
  })

  describe('when distributed_tracing manually set in serverless_mode', () => {
    it('disables DT if missing required account_id', () => {
      const config = Config.initialize({
        distributed_tracing: {enabled: true},
        serverless_mode: {
          enabled: true
        },
        account_id: null
      })
      expect(config.distributed_tracing.enabled).to.be.false
    })

    it('disables DT when DT set to false', () => {
      const config = Config.initialize({
        distributed_tracing: {enabled: false},
        serverless_mode: {
          enabled: true
        },
      })
      expect(config.distributed_tracing.enabled).to.be.false
    })

    it('disables DT when DT set to false and account_id is set', () => {
      const config = Config.initialize({
        account_id: '1234',
        distributed_tracing: {enabled: false},
        serverless_mode: {
          enabled: true
        },
      })
      expect(config.distributed_tracing.enabled).to.be.false
    })

    it('works if all required env vars are defined', () => {
      const env = {
        NEW_RELIC_TRUSTED_ACCOUNT_KEY: 'defined',
        NEW_RELIC_ACCOUNT_ID: 'defined',
        NEW_RELIC_PRIMARY_APPLICATION_ID: 'defined',
        NEW_RELIC_SERVERLESS_MODE_ENABLED: true,
        NEW_RELIC_DISTRIBUTED_TRACING_ENABLED: true
      }
      expect(idempotentEnv.bind(idempotentEnv, env, () => {})).to.not.throw()
    })
  })

  describe('with serverless_mode disabled', () => {
    it('should clear serverless_mode dt config options', () => {
      const env = {
        NEW_RELIC_TRUSTED_ACCOUNT_KEY: 'defined',
        NEW_RELIC_ACCOUNT_ID: 'defined',
        NEW_RELIC_PRIMARY_APPLICATION_ID: 'defined',
        NEW_RELIC_DISTRIBUTED_TRACING_ENABLED: true
      }
      idempotentEnv(env, (tc) => {
        expect(tc.primary_application_id).to.equal(null)
        expect(tc.account_id).to.equal(null)
        expect(tc.trusted_account_key).to.equal(null)
      })
    })
  })

  describe('with serverless_mode enabled', () => {
    it('should explicitly disable cross_application_tracer', () => {
      const config = Config.initialize({
        cross_application_tracer: {enabled: true},
        serverless_mode: {
          enabled: true
        }
      })
      expect(config.cross_application_tracer.enabled).to.be.false
    })

    it('should pick up trusted_account_key', () => {
      idempotentEnv({
        NEW_RELIC_SERVERLESS_MODE_ENABLED: true,
        NEW_RELIC_TRUSTED_ACCOUNT_KEY: '1234'
      }, (tc) => {
        expect(tc.trusted_account_key).to.equal('1234')
      })
    })

    it('should pick up primary_application_id', () => {
      idempotentEnv({
        NEW_RELIC_SERVERLESS_MODE_ENABLED: true,
        NEW_RELIC_PRIMARY_APPLICATION_ID: '5678'
      }, (tc) => {
        expect(tc.primary_application_id).to.equal('5678')
      })
    })

    it('should pick up account_id', () => {
      idempotentEnv({
        NEW_RELIC_SERVERLESS_MODE_ENABLED: true,
        NEW_RELIC_ACCOUNT_ID: '91011'
      }, (tc) => {
        expect(tc.account_id).to.equal('91011')
      })
    })

    it('should explicitly disable native_metrics when ' +
      'serverless mode disabled explicitly', () => {
      const config = Config.initialize({
        serverless_mode: {
          enabled: false
        },
        plugins: {
          native_metrics: {enabled: false}
        }
      })
      expect(config.plugins.native_metrics.enabled).to.be.false
    })

    it('should enable native_metrics when ' +
      'serverless mode disabled explicitly', () => {
      const config = Config.initialize({
        serverless_mode: {
          enabled: false
        }
      })
      expect(config.plugins.native_metrics.enabled).to.be.true
    })

    it('should disable native_metrics when ' +
    'serverless mode enabled explicitly', () => {
      const config = Config.initialize({
        serverless_mode: {
          enabled: true
        }
      })
      expect(config.plugins.native_metrics.enabled).to.be.false
    })

    describe('via configuration input', () => {
      it('should set DT config settings while in serverless_mode', () => {
        const config = Config.initialize({
          account_id: '1234',
          primary_application_id: '2345',
          serverless_mode: {enabled: true}
        })

        expect(config.account_id).to.equal('1234')
        expect(config.trusted_account_key).to.equal('1234')
      })

      it('should not set DT config settings while not in serverless_mode', () => {
        const config = Config.initialize({
          account_id: '1234',
          primary_application_id: '2345',
          trusted_account_key: '3456',
        })

        expect(config.account_id).to.be.null
        expect(config.primary_application_id).to.be.null
        expect(config.trusted_account_key).to.be.null
      })

      it('should enable native_metrics via config', () => {
        const config = Config.initialize({
          serverless_mode: {enabled: true},
          plugins: {
            native_metrics: {enabled: true}
          }
        })

        expect(config.plugins.native_metrics.enabled).to.be.true
      })

      it('should default logging to disabled', () => {
        const config = Config.initialize({
          serverless_mode: {enabled: true}
        })

        expect(config.logging.enabled).to.be.false
      })

      it('should allow logging to be enabled from configuration input', () => {
        const config = Config.initialize({
          serverless_mode: {enabled: true},
          logging: {enabled: true}
        })
        expect(config.logging.enabled).to.be.true
      })

      it('should allow logging to be enabled from env ', () => {
        const inputConfig = {
          serverless_mode: {enabled: true}
        }

        const envVariables = {
          NEW_RELIC_LOG_ENABLED: true
        }

        idempotentEnv(envVariables, inputConfig, (config) => {
          expect(config.logging.enabled).to.be.true
        })
      })
    })

    describe('via environment variables', () => {
      it('should default logging to disabled', () => {
        idempotentEnv({
          NEW_RELIC_SERVERLESS_MODE_ENABLED: true
        }, (config) => {
          expect(config.logging.enabled).to.be.false
        })
      })

      it('should allow logging to be enabled from env', () => {
        idempotentEnv({
          NEW_RELIC_SERVERLESS_MODE_ENABLED: true,
          NEW_RELIC_LOG_ENABLED: true
        }, (config) => {
          expect(config.logging.enabled).to.be.true
        })
      })

      it('should allow logging to be enabled from configuration ', () => {
        const envVariables = {
          NEW_RELIC_SERVERLESS_MODE_ENABLED: true
        }

        const inputConfig = {
          logging: {enabled: true}
        }

        idempotentEnv(envVariables, inputConfig, (config) => {
          expect(config.logging.enabled).to.be.true
        })
      })

      it('should enable native_metrics via env variable', () => {
        const envVariables = {
          NEW_RELIC_SERVERLESS_MODE_ENABLED: true,
          NEW_RELIC_NATIVE_METRICS_ENABLED: true
        }

        const inputConfig = {
          plugins: {
            native_metrics: {
              enabled: false
            }
          }
        }

        idempotentEnv(envVariables, inputConfig,
          (config) => {
            expect(config.plugins.native_metrics.enabled).to.be.true
          })
      })

      it('should default distributed to enabled when provided with account_id', () => {
        idempotentEnv({
          NEW_RELIC_SERVERLESS_MODE_ENABLED: true,
          NEW_RELIC_ACCOUNT_ID: '12345'
        }, (config) => {
          expect(config.distributed_tracing.enabled).to.be.true
        })
      })

      it('should allow distributed tracing to be enabled from env', () => {
        idempotentEnv({
          NEW_RELIC_SERVERLESS_MODE_ENABLED: true,
          NEW_RELIC_DISTRIBUTED_TRACING_ENABLED: true,
          NEW_RELIC_ACCOUNT_ID: '12345'
        }, (config) => {
          expect(config.distributed_tracing.enabled).to.be.true
        })
      })

      it('should allow distributed tracing to be enabled from configuration ', () => {
        const envVariables = {
          NEW_RELIC_SERVERLESS_MODE_ENABLED: true,
          NEW_RELIC_ACCOUNT_ID: '12345'
        }

        const inputConfig = {
          distributed_tracing: {enabled: true}
        }

        idempotentEnv(envVariables, inputConfig, (config) => {
          expect(config.distributed_tracing.enabled).to.be.true
        })
      })
    })
  })

  describe('with default properties', function() {
    var configuration

    before(function() {
      configuration = Config.initialize({})

      // ensure environment is clean
      delete configuration.newrelic_home
    })

<<<<<<< HEAD
=======
    it('should be able to create a flat JSONifiable version', function() {
      var pub = configuration.publicSettings()

      // The object returned from Config.publicSettings
      // should not have any values of type object
      for (var key in pub) {
        if (pub[key] !== null) {
          expect(typeof pub[key]).not.equal('object')
        }
      }
    })

    it('should not return serialized attributeFilter object from publicSettings', () => {
      var pub = configuration.publicSettings()

      var result = Object.keys(pub).some((key) => {
        return key.includes('attributeFilter')
      })
      expect (result).to.be.false
    })

    it('should not return serialized mergeServerConfig props from publicSettings',
      function() {
        var pub = configuration.publicSettings()
        var result = Object.keys(pub).some((key) => {
          return key.includes('mergeServerConfig')
        })
        expect(result).to.be.false
      }
    )

>>>>>>> 0fc37a3b
    it('should have no application name', function() {
      expect(configuration.app_name).eql([])
    })

    it('should return no application name', function() {
      expect(configuration.applications()).eql([])
    })

    it('should have no application ID', function() {
      expect(configuration.application_id).eql(null)
    })

    it('should have no license key', function() {
      expect(configuration.license_key).equal('')
    })

    it('should connect to the collector at collector.newrelic.com', function() {
      expect(configuration.host).equal('collector.newrelic.com')
    })

    it('should connect to the collector on port 443', function() {
      expect(configuration.port).equal(443)
    })

    it('should have SSL enabled', function() {
      expect(configuration.ssl).equal(true)
    })

    it('should have no security_policies_token', function() {
      expect(configuration.security_policies_token).equal('')
    })

    it('should have no proxy host', function() {
      expect(configuration.proxy_host).equal('')
    })

    it('should have no proxy port', function() {
      expect(configuration.proxy_port).equal('')
    })

    it('should enable the agent', function() {
      expect(configuration.agent_enabled).equal(true)
    })

    it('should have an apdexT of 0.1', function() {
      expect(configuration.apdex_t).equal(0.1)
    })

    it('should have a null account_id', function() {
      expect(configuration.account_id).to.be.null
    })

    it('should have a null primary_application_id', function() {
      expect(configuration.primary_application_id).to.be.null
    })

    it('should have a null trusted_account_key', function() {
      expect(configuration.trusted_account_key).to.be.null
    })

    it('should have the default excluded request attributes', function() {
      expect(configuration.attributes.exclude).eql([])
    })

    it('should have the default attribute include setting', function() {
      expect(configuration.attributes.include_enabled).eql(true)
    })

    it('should have the default error message redaction setting ', function() {
      expect(configuration.strip_exception_messages.enabled).eql(false)
    })

    it('should enable transaction event attributes', function() {
      expect(configuration.transaction_events.attributes.enabled).equal(true)
    })

    it('should log at the info level', function() {
      expect(configuration.logging.level).equal('info')
    })

    it('should have a log filepath of process.cwd + newrelic_agent.log', function() {
      var logPath = path.join(process.cwd(), 'newrelic_agent.log')
      expect(configuration.logging.filepath).equal(logPath)
    })

    it('should enable the error collector', function() {
      expect(configuration.error_collector.enabled).equal(true)
    })

    it('should enable error collector attributes', function() {
      expect(configuration.error_collector.attributes.enabled).equal(true)
    })

    it('should ignore status code 404', function() {
      expect(configuration.error_collector.ignore_status_codes).eql([404])
    })

    it('should enable the transaction tracer', function() {
      expect(configuration.transaction_tracer.enabled).equal(true)
    })

    it('should enable transaction tracer attributes', function() {
      expect(configuration.transaction_tracer.attributes.enabled).equal(true)
    })

    it('should set the transaction tracer threshold to `apdex_f`', function() {
      expect(configuration.transaction_tracer.transaction_threshold).equal('apdex_f')
    })

    it('should collect one slow transaction trace per harvest cycle', function() {
      expect(configuration.transaction_tracer.top_n).equal(20)
    })

    it('should not record by default sql', function() {
      expect(configuration.transaction_tracer.record_sql).equal('off')
    })

    it('should have an explain threshold of 500ms', function() {
      expect(configuration.transaction_tracer.explain_threshold).equal(500)
    })

    it('should not capture slow queries', function() {
      expect(configuration.slow_sql.enabled).equal(false)
    })

    it('should capture a maximum of 10 slow-queries per harvest', function() {
      expect(configuration.slow_sql.max_samples).equal(10)
    })

    it('should have no naming rules', function() {
      expect(configuration.rules.name.length).equal(0)
    })

    it('should have one default ignoring rules', function() {
      expect(configuration.rules.ignore.length).equal(1)
    })

    it('should enforce URL backstop', function() {
      expect(configuration.enforce_backstop).equal(true)
    })

    it('should allow passed-in config to override errors ignored', function() {
      configuration = Config.initialize({
        error_collector : {
          ignore_status_codes : []
        }
      })

      expect(configuration.error_collector.ignore_status_codes).eql([])
    })

    it('should enable cross application tracer', function() {
      expect(configuration.cross_application_tracer.enabled).to.be.true
    })

    it('should enable message tracer segment parameters', function() {
      expect(configuration.message_tracer.segment_parameters.enabled).to.be.true
    })

    it('should not enable browser monitoring attributes', function() {
      expect(configuration.browser_monitoring.attributes.enabled).to.be.false
    })

    it('should enable browser monitoring attributes', function() {
      expect(configuration.browser_monitoring.attributes.enabled).equal(false)
    })

    it('should set max_payload_size_in_bytes', function() {
      expect(configuration.max_payload_size_in_bytes).to.equal(1000000)
    })

    it('should not enable serverless_mode', () => {
      expect(configuration.serverless_mode.enabled).to.be.false
    })
  })

  describe('when overriding the config file location via NR_HOME', function() {
    var origHome = null
    var startDir = null
    var DESTDIR = path.join(__dirname, 'xXxNRHOMETESTxXx')
    var NOPLACEDIR = path.join(__dirname, 'NOHEREHERECHAMP')
    var CONFIGPATH = path.join(DESTDIR, 'newrelic.js')


    beforeEach(function(done) {
      if (process.env.NEW_RELIC_HOME) {
        origHome = process.env.NEW_RELIC_HOME
      }

      startDir = process.cwd()

      fs.mkdir(DESTDIR, function(error) {
        if (error) return done(error)

        fs.mkdir(NOPLACEDIR, function(error) {
          if (error) return done(error)

          process.chdir(NOPLACEDIR)
          process.env.NEW_RELIC_HOME = DESTDIR

          var sampleConfig = fs.createReadStream(
            path.join(__dirname, '../../../lib/config/default.js')
          )
          var sandboxedConfig = fs.createWriteStream(CONFIGPATH)
          sampleConfig.pipe(sandboxedConfig)

          sandboxedConfig.on('close', function() { return done() })
        })
      })
    })

    afterEach(function(done) {
      if (origHome) {
        process.env.NEW_RELIC_HOME = origHome
      } else {
        delete process.env.NEW_RELIC_HOME
      }
      origHome = null

      fs.unlink(CONFIGPATH, function(error) {
        if (error) return done(error)

        fs.rmdir(DESTDIR, function(error) {
          if (error) return done(error)

          process.chdir(startDir)

          fs.rmdir(NOPLACEDIR, done)
        })
      })
    })

    it('should load the configuration', function() {
      expect(function() { Config.initialize() }).not.throws()
    })

    it('should export the home directory on the resulting object', function() {
      var configuration = Config.initialize()
      expect(configuration.newrelic_home).equal(DESTDIR)
    })

    it('should ignore the configuration file completely when so directed', function() {
      process.env.NEW_RELIC_NO_CONFIG_FILE = 'true'
      process.env.NEW_RELIC_HOME = '/xxxnoexist/nofile'

      var configuration
      expect(function envTest() {
        configuration = Config.initialize()
      }).not.throws()

      should.not.exist(configuration.newrelic_home)
      expect(configuration.error_collector &&
             configuration.error_collector.enabled).equal(true)

      delete process.env.NEW_RELIC_NO_CONFIG_FILE
      delete process.env.NEW_RELIC_HOME
    })
  })

  describe('when loading options via constructor', function() {
    it('should properly pick up on expected_messages', function() {
      const options = {
        expected_messages: {
          Error: ['oh no']
        }
      }
      var config = new Config({
        error_collector: options
      })
      expect(config.error_collector.expected_messages).eql(options.expected_messages)
    })

    it('should properly pick up on ignore_messages', function() {
      const options = {
        ignore_messages: {
          Error: ['oh no']
        }
      }
      var config = new Config({
        error_collector: options
      })
      expect(config.error_collector.ignore_messages).eql(options.ignore_messages)
    })
  })

  describe('when setting log level via config constructor', function() {
    it('should have log aliases', function() {
      var config = new Config({'logging': {'level': 'verbose'}})
      expect(config.logging.level).equal('trace')
    })
  })

  describe('when receiving server-side configuration', function() {
    var config

    beforeEach(function() {
      config = new Config()
    })

    it('should set the agent run ID', function() {
      config.onConnect({'agent_run_id': 1234})
      expect(config.run_id).equal(1234)
    })

    it('should set the account ID', function() {
      config.onConnect({'account_id': 76543})
      expect(config).to.have.property('account_id', 76543)
    })

    it('should set the application ID', function() {
      config.onConnect({'application_id': 76543})
      expect(config).to.have.property('application_id', 76543)
    })

    it('should always respect collect_traces', function() {
      expect(config.collect_traces).equal(true)
      config.onConnect({'collect_traces': false})
      expect(config.collect_traces).equal(false)
    })

    it('should disable the transaction tracer when told to', function() {
      expect(config.transaction_tracer.enabled).equal(true)
      config.onConnect({'transaction_tracer.enabled': false})
      expect(config.transaction_tracer.enabled).equal(false)
    })

    it('should always respect collect_errors', function() {
      expect(config.collect_errors).equal(true)
      config.onConnect({'collect_errors': false})
      expect(config.collect_errors).equal(false)
    })

    it('should always respect collect_span_events', () => {
      expect(config.collect_span_events).equal(true)
      expect(config.span_events.enabled).equal(true)
      config.onConnect({collect_span_events: false})
      expect(config.span_events.enabled).equal(false)
    })

    it('should disable the error tracer when told to', function() {
      expect(config.error_collector.enabled).equal(true)
      config.onConnect({'error_collector.enabled': false})
      expect(config.error_collector.enabled).equal(false)
    })

    it('should set apdex_t', function() {
      expect(config.apdex_t).equal(0.1)
      config.on('apdex_t', function(value) { expect(value).equal(0.05) })
      config.onConnect({'apdex_t': 0.05})
      expect(config.apdex_t).equal(0.05)
    })

    it('should map transaction_tracer.transaction_threshold', function() {
      expect(config.transaction_tracer.transaction_threshold).equal('apdex_f')
      config.onConnect({'transaction_tracer.transaction_threshold': 0.75})
      expect(config.transaction_tracer.transaction_threshold).equal(0.75)
    })

    it('should map URL rules to the URL normalizer', function(done) {
      config.on('url_rules', function(rules) {
        expect(rules).eql([{name : 'sample_rule'}])
        done()
      })

      config.onConnect({'url_rules': [{name : 'sample_rule'}]})
    })

    it('should map metric naming rules to the metric name normalizer', function(done) {
      config.on('metric_name_rules', function(rules) {
        expect(rules).eql([{name : 'sample_rule'}])
        done()
      })

      config.onConnect({'metric_name_rules': [{name : 'sample_rule'}]})
    })

    it('should map txn naming rules to the txn name normalizer', (done) => {
      config.on('transaction_name_rules', function(rules) {
        expect(rules).eql([{name : 'sample_rule'}])
        done()
      })

      config.onConnect({'transaction_name_rules': [{name : 'sample_rule'}]})
    })

    it('should log the product level', function() {
      expect(config.product_level).equal(0)
      config.onConnect({'product_level': 30})
      expect(config.product_level).equal(30)
    })

    it('should reject high_security', function() {
      config.onConnect({'high_security': true})
      expect(config.high_security).equal(false)
    })

    it('should configure cross application tracing', function() {
      expect(config.cross_application_tracer.enabled).to.be.true
      config.onConnect({'cross_application_tracer.enabled': false})
      expect(config.cross_application_tracer.enabled).to.be.false
    })

    describe('when handling embedded agent_config', function() {
      it('should not blow up when agent_config is passed in', function() {
        expect(function() {
          config.onConnect({'agent_config': {}})
        }).not.throws()
      })

      it('should ignore status codes set on the server', function() {
        config.onConnect({'agent_config': {
          'error_collector.ignore_status_codes': [401, 409, 415]
        }})
        expect(config.error_collector.ignore_status_codes).eql([404, 401, 409, 415])
      })

      it('should ignore status codes set on the server as strings', function() {
        config.onConnect({'agent_config': {
          'error_collector.ignore_status_codes': ['401', '409', '415']
        }})
        expect(config.error_collector.ignore_status_codes).eql([404, 401, 409, 415])
      })

      it('should ignore status codes set on the server when using a range', function() {
        config.onConnect({'agent_config': {
          'error_collector.ignore_status_codes': [401, '420-421', 415, 'abc']
        }})
        expect(config.error_collector.ignore_status_codes).eql([404, 401, 420, 421, 415])
      })

      it('should not add codes that parse to NaN', function() {
        config.onConnect({'agent_config': {
          'error_collector.ignore_status_codes': ['abc']
        }})
        expect(config.error_collector.ignore_status_codes).eql([404])
      })

      it('should not ignore status codes from server with invalid range', function() {
        config.onConnect({'agent_config': {
          'error_collector.ignore_status_codes': ['421-420']
        }})
        expect(config.error_collector.ignore_status_codes).eql([404])
      })

      it('should not ignore status codes from server if given out of range', function() {
        config.onConnect({'agent_config': {
          'error_collector.ignore_status_codes': ['1-1776']
        }})
        expect(config.error_collector.ignore_status_codes).eql([404])
      })

      it('should ignore negative status codes from server', function() {
        config.onConnect({'agent_config': {
          'error_collector.ignore_status_codes': [-7]
        }})
        expect(config.error_collector.ignore_status_codes).eql([404, -7])
      })
    })

    it('should load named transaction apdexes', function() {
      var apdexes = {'WebTransaction/Custom/UrlGenerator/en/betting/Football' : 7.0}
      expect(config.web_transactions_apdex).eql({})
      config.onConnect({'web_transactions_apdex': apdexes})
      expect(config.web_transactions_apdex).eql(apdexes)
    })

    it('should not configure record_sql', function() {
      expect(config.transaction_tracer.record_sql).equal('off')
      config.onConnect({'transaction_tracer.record_sql': 'raw'})
      expect(config.transaction_tracer.record_sql).equal('off')
    })

    it('should not configure explain_threshold', function() {
      expect(config.transaction_tracer.explain_threshold).equal(500)
      config.onConnect({'transaction_tracer.explain_threshold': 100})
      expect(config.transaction_tracer.explain_threshold).equal(500)
    })

    it('should not configure slow_sql.enabled', function() {
      expect(config.slow_sql.enabled).equal(false)
      config.onConnect({'transaction_tracer.enabled': true})
      expect(config.slow_sql.enabled).equal(false)
    })

    it('should not configure slow_sql.max_samples', function() {
      expect(config.slow_sql.max_samples).equal(10)
      config.onConnect({'transaction_tracer.max_samples': 5})
      expect(config.slow_sql.max_samples).equal(10)
    })

    it('should not blow up when sampling_rate is received', function() {
      expect(function() {
        config.onConnect({'sampling_rate': 0})
      }).not.throws()
    })

    it('should not blow up when cross_process_id is received', function() {
      expect(function() {
        config.onConnect({'cross_process_id': 'junk'})
      }).not.throws()
    })

    it('should not blow up with cross_application_tracer.enabled', () => {
      expect(function() {
        config.onConnect({'cross_application_tracer.enabled': true})
      }).not.throws()
    })

    it('should not blow up when encoding_key is received', function() {
      expect(function() {
        config.onConnect({'encoding_key': 'hamsnadwich'})
      }).not.throws()
    })

    it('should not blow up when trusted_account_ids is received', function() {
      expect(function() {
        config.onConnect({'trusted_account_ids': [1, 2, 3]})
      }).to.not.throw()
    })

    it('should not blow up when trusted_account_key is received', function() {
      expect(function() {
        config.onConnect({'trusted_account_key': 123})
      }).to.not.throw()
    })

    it('should not blow up when high_security is received', function() {
      expect(function() {
        config.onConnect({'high_security': true})
      }).not.throws()
    })

    it('should not blow up when ssl is received', function() {
      expect(function() {
        config.onConnect({'ssl': true})
      }).not.throws()
    })

    it('should not disable ssl', function() {
      expect(function() {
        config.onConnect({'ssl': false})
      }).not.throws()
      expect(config.ssl).to.be.true
    })

    it('should not blow up when transaction_tracer.record_sql is received', function() {
      expect(function() {
        config.onConnect({'transaction_tracer.record_sql': true})
      }).not.throws()
    })

    it('should not blow up when slow_sql.enabled is received', function() {
      expect(function() {
        config.onConnect({'slow_sql.enabled': true})
      }).not.throws()
    })

    it('should not blow up when rum.load_episodes_file is received', function() {
      expect(function() {
        config.onConnect({'rum.load_episodes_file': true})
      }).not.throws()
    })

    it('should not blow up when beacon is received', function() {
      expect(function() {
        config.onConnect({'beacon': 'beacon-0.newrelic.com'})
      }).not.throws()
    })

    it('should not blow up when beacon is received', function() {
      expect(function() {
        config.onConnect({'error_beacon': null})
      }).not.throws()
    })

    it('should not blow up when js_agent_file is received', function() {
      expect(function() {
        config.onConnect({'js_agent_file': 'jxc4afffef.js'})
      }).not.throws()
    })

    it('should not blow up when js_agent_loader_file is received', function() {
      expect(function() {
        config.onConnect({'js_agent_loader_file': 'nr-js-bootstrap.js'})
      }).not.throws()
    })

    it('should not blow up when episodes_file is received', function() {
      expect(function() {
        config.onConnect({'episodes_file': 'js-agent.newrelic.com/nr-100.js'})
      }).not.throws()
    })

    it('should not blow up when episodes_url is received', function() {
      expect(function() {
        config.onConnect({'episodes_url': 'https://js-agent.newrelic.com/nr-100.js'})
      }).not.throws()
    })

    it('should not blow up when browser_key is received', function() {
      expect(function() {
        config.onConnect({'browser_key': 'beefchunx'})
      }).not.throws()
    })

    it('should not blow up when collect_analytics_events is received', () => {
      config.transaction_events.enabled = true
      expect(function() {
        config.onConnect({'collect_analytics_events': false})
      }).not.throws()
      expect(config.transaction_events.enabled).equals(false)
    })

    it('should not blow up when transaction_events.enabled is received', function() {
      expect(function() {
        config.onConnect({'transaction_events.enabled': false})
      }).not.throws()
      expect(config.transaction_events.enabled).equals(false)
    })

    it('should override default max_payload_size_in_bytes', function() {
      expect(function() {
        config.onConnect({max_payload_size_in_bytes: 100})
      }).not.throws()
      expect(config.max_payload_size_in_bytes).equals(100)
    })

    it('should not accept serverless_mode', () => {
      expect(() => {
        config.onConnect({'serverless_mode.enabled': true})
      }).not.throws()
      expect(config.serverless_mode.enabled).to.be.false
    })

    describe('when event_harvest_config is set', function() {
      it('should emit event_harvest_config when harvest interval is changed', (done) => {
        const expectedHarvestConfig = {
          report_period_ms: 5000,
          harvest_limits: {
            analytic_event_data: 833,
            custom_event_data: 833,
            error_event_data: 8
          }
        }

        config.once('event_harvest_config', function(harvestconfig) {
          expect(harvestconfig).deep.equal(expectedHarvestConfig)

          done()
        })

        config.onConnect({'event_harvest_config': expectedHarvestConfig})
      })

      it('should update event_harvest_config when a sub-value changed', (done) => {
        const originalHarvestConfig = {
          report_period_ms: 60000,
          harvest_limits: {
            analytic_event_data: 10000,
            custom_event_data: 10000,
            error_event_data: 100
          }
        }

        config.event_harvest_config = originalHarvestConfig

        const expectedHarvestConfig = {
          report_period_ms: 5000,
          harvest_limits: {
            analytic_event_data: 833,
            custom_event_data: 833,
            error_event_data: 8
          }
        }

        config.once('event_harvest_config', function(harvestconfig) {
          expect(harvestconfig).deep.equal(expectedHarvestConfig)

          done()
        })

        config.onConnect({'event_harvest_config': expectedHarvestConfig})
      })
    })

    describe('when apdex_t is set', function() {
      it('should emit `apdex_t` when apdex_t changes', function(done) {
        config.once('apdex_t', function(apdexT) {
          expect(apdexT).equal(0.75)

          done()
        })

        config.onConnect({'apdex_t': 0.75})
      })

      it('should update its apdex_t only when it has changed', function() {
        expect(config.apdex_t).equal(0.1)

        config.once('apdex_t', function() {
          throw new Error('should never get here')
        })

        config.onConnect({'apdex_t': 0.1})
      })
    })
  })

  describe('#_getMostSecure', function() {
    var config

    beforeEach(function(done) {
      config = new Config()
      config.security_policies_token = 'TEST-TEST-TEST-TEST'
      done()
    })

    it('returns the new value if the current one is undefined', function() {
      var val = config._getMostSecure('record_sql', undefined, 'off')
      expect(val).to.equal('off')
    })

    it('returns the most strict if it does not know either value', function() {
      var val = config._getMostSecure('record_sql', undefined, 'dunno')
      expect(val).to.equal('off')
    })

    it('should work as a pass through for unknown config options', function() {
      var val = config._getMostSecure('unknown.option', undefined, 'dunno')
      expect(val).to.equal('dunno')
    })
  })

  describe('#applyLasp', function() {
    let config = null
    let policies = null
    let agent = null

    beforeEach(function(done) {
      agent = {
        _resetErrors: sinon.spy(),
        _resetCustomEvents: sinon.spy(),
        _resetQueries: sinon.spy(),
        traces: {
          clear: sinon.spy()
        }
      }
      agent.config = config = new Config()
      config.security_policies_token = 'TEST-TEST-TEST-TEST'
      policies = securityPolicies()
      done()
    })

    it('returns null if LASP is not enabled', () => {
      config.security_policies_token = ''

      const res = config.applyLasp(agent, {})
      expect(res.payload).to.be.null
    })

    it('returns fatal response if required policy is not implemented or unknown', () => {
      policies.job_arguments = { enabled: true, required: true }
      policies.test = { enabled: true, required: true }

      const response = config.applyLasp(agent, policies)
      expect(response.shouldShutdownRun()).to.be.true
    })

    it('takes the most secure from local', () => {
      config.transaction_tracer.record_sql = 'off'
      config.attributes.include_enabled = false
      config.strip_exception_messages.enabled = true
      config.api.custom_events_enabled = false
      config.api.custom_attributes_enabled = false

      Object.keys(policies).forEach(function enablePolicy(key) {
        policies[key].enabled = true
      })

      const response = config.applyLasp(agent, policies)
      const payload = response.payload

      expect(config.transaction_tracer.record_sql).to.equal('off')
      expect(agent._resetQueries.callCount).to.equal(0)
      expect(config.attributes.include_enabled).to.equal(false)
      expect(agent.traces.clear.callCount).to.equal(0)
      expect(config.strip_exception_messages.enabled).to.equal(true)
      expect(agent._resetErrors.callCount).to.equal(0)
      expect(config.api.custom_events_enabled).to.equal(false)
      expect(agent._resetCustomEvents.callCount).to.equal(0)
      expect(config.api.custom_attributes_enabled).to.equal(false)
      Object.keys(payload).forEach(function checkPolicy(key) {
        expect(payload[key].enabled).to.be.false
      })
    })

    it('takes the most secure from lasp', () => {
      config.transaction_tracer.record_sql = 'obfuscated'
      config.attributes.include_enabled = true
      config.strip_exception_messages.enabled = false
      config.api.custom_events_enabled = true
      config.api.custom_attributes_enabled = true

      Object.keys(policies).forEach(function enablePolicy(key) {
        policies[key].enabled = false
      })

      const response = config.applyLasp(agent, policies)
      const payload = response.payload

      expect(config.transaction_tracer.record_sql).to.equal('off')
      expect(agent._resetQueries.callCount).to.equal(1)
      expect(config.attributes.include_enabled).to.equal(false)
      expect(config.attributes.exclude).to.deep.equal(['request.parameters.*'])
      expect(config.strip_exception_messages.enabled).to.equal(true)
      expect(agent._resetErrors.callCount).to.equal(1)
      expect(config.api.custom_events_enabled).to.equal(false)
      expect(agent._resetCustomEvents.callCount).to.equal(1)
      expect(config.api.custom_attributes_enabled).to.equal(false)
      expect(agent.traces.clear.callCount).to.equal(1)
      Object.keys(payload).forEach(function checkPolicy(key) {
        expect(payload[key].enabled).to.be.false
      })
    })

    it('allow permissive settings', () => {
      config.transaction_tracer.record_sql = 'obfuscated'
      config.attributes.include_enabled = true
      config.strip_exception_messages.enabled = false
      config.api.custom_events_enabled = true
      config.api.custom_attributes_enabled = true

      Object.keys(policies).forEach(function enablePolicy(key) {
        policies[key].enabled = true
      })

      const response = config.applyLasp(agent, policies)
      const payload = response.payload

      expect(config.transaction_tracer.record_sql).to.equal('obfuscated')
      expect(config.attributes.include_enabled).to.equal(true)
      expect(config.strip_exception_messages.enabled).to.equal(false)
      expect(config.api.custom_events_enabled).to.equal(true)
      expect(config.api.custom_attributes_enabled).to.equal(true)
      Object.keys(payload).forEach(function checkPolicy(key) {
        expect(payload[key].enabled).to.be.true
      })
    })

    it('returns fatal response if expected policy is not received', () => {
      delete policies.record_sql

      const response = config.applyLasp(agent, policies)
      expect(response.shouldShutdownRun()).to.be.true
    })

    it('should return known policies', () => {
      const response = config.applyLasp(agent, policies)
      expect(response.payload).to.deep.equal({
        record_sql: { enabled: false, required: false },
        attributes_include: { enabled: false, required: false },
        allow_raw_exception_messages: { enabled: false, required: false },
        custom_events: { enabled: false, required: false },
        custom_parameters: { enabled: false, required: false }
      })
    })
  })

  describe('#publicSettings', function() {
    let configuration

    beforeEach(function() {
      configuration = Config.initialize({})

      // ensure environment is clean
      delete configuration.newrelic_home
    })

    afterEach(() => {
      configuration = null
    })

    it('should be able to create a flat JSONifiable version', function() {
      const pub = configuration.publicSettings()

      // The object returned from Config.publicSettings
      // should not have any values of type object
      for (let key in pub) {
        if (pub[key] !== null) {
          expect(typeof pub[key]).not.equal('object')
        }
      }
    })

    it('should not return serialized mergeServerConfig props from publicSettings', () => {
      const pub = configuration.publicSettings()
      const result = Object.keys(pub).some((key) => {
        return key.includes('mergeServerConfig')
      })
      expect(result).to.be.false
    })

    it('should obfuscate certificates in publicSettings', () => {
      configuration = Config.initialize({
        certificates: ['some-pub-cert-1', 'some-pub-cert-2']
      })

      const publicSettings = configuration.publicSettings()

      expect(publicSettings['certificates.0']).to.equal('****')
      expect(publicSettings['certificates.1']).to.equal('****')
    })
  })
})<|MERGE_RESOLUTION|>--- conflicted
+++ resolved
@@ -1003,40 +1003,6 @@
       delete configuration.newrelic_home
     })
 
-<<<<<<< HEAD
-=======
-    it('should be able to create a flat JSONifiable version', function() {
-      var pub = configuration.publicSettings()
-
-      // The object returned from Config.publicSettings
-      // should not have any values of type object
-      for (var key in pub) {
-        if (pub[key] !== null) {
-          expect(typeof pub[key]).not.equal('object')
-        }
-      }
-    })
-
-    it('should not return serialized attributeFilter object from publicSettings', () => {
-      var pub = configuration.publicSettings()
-
-      var result = Object.keys(pub).some((key) => {
-        return key.includes('attributeFilter')
-      })
-      expect (result).to.be.false
-    })
-
-    it('should not return serialized mergeServerConfig props from publicSettings',
-      function() {
-        var pub = configuration.publicSettings()
-        var result = Object.keys(pub).some((key) => {
-          return key.includes('mergeServerConfig')
-        })
-        expect(result).to.be.false
-      }
-    )
-
->>>>>>> 0fc37a3b
     it('should have no application name', function() {
       expect(configuration.app_name).eql([])
     })
@@ -1931,6 +1897,15 @@
       }
     })
 
+    it('should not return serialized attributeFilter object from publicSettings', () => {
+      var pub = configuration.publicSettings()
+
+      var result = Object.keys(pub).some((key) => {
+        return key.includes('attributeFilter')
+      })
+      expect (result).to.be.false
+    })
+
     it('should not return serialized mergeServerConfig props from publicSettings', () => {
       const pub = configuration.publicSettings()
       const result = Object.keys(pub).some((key) => {
