'use strict'

const expect = require('chai').expect
const helper = require('../../lib/agent_helper')
const nock = require('nock')

const RUN_ID = 1337
const URL = 'https://collector.newrelic.com'
const ENDPOINTS = helper.generateAllPaths(RUN_ID)
const EMPTY_RESPONSE = {return_value: null}
const Harvest = require('../../../lib/harvest')
describe('Synchronous agent harvests', () => {
  let agent = null

  beforeEach(() => {
    // This only works in serverless mode currently.
    agent = helper.loadMockedAgent({
      license_key: 'license key here',
      serverless_mode: {
        enabled: true
      },
      run_id: RUN_ID,
      apdex_t: 0.005
    })
  })

  afterEach(() => {
    helper.unloadAgent(agent)
  })

  it('should properly collect data to send', () => {
    const testObj = {}

    const oldGetPayloads = Harvest.prototype.getPayloads
    Harvest.prototype.getPayloads = function mockedGetPayloads() {
      return testObj
    }

    const oldPopData = agent.collector.populateDataSync
    agent.collector.populateDataSync = function mockedPopulatedDataSync(data) {
      expect(testObj).to.equal(data)
    }

    Harvest.prototype.getPayloads = oldGetPayloads
    agent.collector.populateDataSync = oldPopData
  })
})

describe('Agent harvests', () => {
  let agent = null

  beforeEach(() => {
    agent = helper.loadMockedAgent({
      license_key: 'license key here',
      run_id: RUN_ID,
      apdex_t: 0.005
    })
    nock.disableNetConnect()
  })

  afterEach(() => {
    helper.unloadAgent(agent)

    if (!nock.isDone()) {
      /* eslint-disable no-console */
      console.error('Cleaning pending mocks: %j', nock.pendingMocks())
      /* eslint-enable no-console */
      nock.cleanAll()
    }

    nock.enableNetConnect()
  })

  it('requires a callback', () => {
    expect(() => agent.harvest()).to.throw('callback required!')
  })

  it('has a start time congruent with reality', () => {
    expect(agent.metrics.started).to.be.closeTo(Date.now(), 500)
  })

  it('should bail immediately if not connected', (done) => {
    agent.config.run_id = null
    const harvest = nock(URL)

    agent.harvest((err) => {
      expect(err).to.exist.and.have.property('message', 'Not connected to New Relic!')
      harvest.done()
      done()
    })
  })

  describe('sending to metric_data endpoint', () => {
    it('should be the only endpoint hit for an empty harvest', (done) => {
      // Triggering a harvest causes supportability metrics to be generated for
      // how many custom, transaction, and error events were seen during the
      // harvest period.
      const harvest = nock(URL)
      harvest.post(ENDPOINTS.METRICS).reply(200, EMPTY_RESPONSE)

      agent.harvest((err) => {
        expect(err).to.not.exist
        harvest.done()
        done()
      })
    })

    it('should send when there are metrics', (done) => {
      let body = null
      const harvest = nock(URL)
      harvest.post(ENDPOINTS.METRICS, (_body) => {
        body = _body
        return true
      }).reply(200, EMPTY_RESPONSE)

      agent.metrics.measureMilliseconds('Test/bogus', null, 1)

      expect(agent.metrics.empty).to.be.false

      agent.harvest((err) => {
        expect(err).to.not.exist
        harvest.done()

        expect(body).to.be.an.instanceOf(Array).of.length(4)
        expect(body[0]).to.equal(RUN_ID)
        expect(body[1]).to.be.closeTo(agent.metrics.started / 1000, 250)
        expect(body[2]).to.be.closeTo(Date.now() / 1000, 250)
        expect(body[3]).to.be.an.instanceOf(Array).with.length.above(0)

        const metrics = body[3][0]
        expect(metrics).to.be.an.instanceOf(Array).of.length(2)
        expect(metrics[0]).to.have.property('name', 'Test/bogus')
        expect(metrics[1]).to.be.an.instanceOf(Array).of.length(6)

        done()
      })

      // Should clear the stored metrics immediately.
      expect(agent.metrics.empty).to.be.true
    })

    it('should add returned rules to the metric mapper', (done) => {
      const harvest = nock(URL)
      harvest.post(ENDPOINTS.METRICS).reply(200, {
        return_value: [
          [{name: 'Custom/Test/events', scope: 'TEST'}, 42]
        ]
      })

      agent.metrics.measureMilliseconds('Test/bogus', null, 1)

      agent.harvest((err) => {
        expect(err).to.not.exist
        harvest.done()
        expect(agent.mapper.map('Custom/Test/events', 'TEST')).to.equal(42)
        done()
      })
    })

    it('should put data back on failure', (done) => {
      const harvest = nock(URL)
      harvest.post(ENDPOINTS.METRICS).reply(500, EMPTY_RESPONSE)

      agent.metrics.measureMilliseconds('Test/bogus', null, 1)

      expect(agent.metrics.empty).to.be.false

      agent.harvest((err) => {
        expect(err).to.not.exist
        harvest.done()

        expect(agent.metrics.empty).to.be.false
        const metric = agent.metrics.getMetric('Test/bogus')
        expect(metric).to.exist.and.have.property('callCount', 1)

        done()
      })

      // Should clear the stored metrics immediately.
      expect(agent.metrics.empty).to.be.true
    })
  })

  describe('sending to transaction_sample_data endpoint', () => {
    let tx = null

    beforeEach((done) => {
      helper.runInTransaction(agent, (transaction) => {
        tx = transaction
        setTimeout(() => {
          tx.end()
          done()
        }, 50)
      })
    })

    it('should send when there is a trace', (done) => {
      let traceBody = null
      const harvest = nock(URL)
      harvest.post(ENDPOINTS.METRICS).reply(200, EMPTY_RESPONSE)
      harvest.post(ENDPOINTS.TRACES, (b) => traceBody = b).reply(200, EMPTY_RESPONSE)

      expect(agent.traces.trace).to.exist

      agent.harvest((err) => {
        expect(err).to.not.exist
        harvest.done()
        expect(agent.traces.trace).to.not.exist

        expect(traceBody).to.be.an.instanceOf(Array).of.length(2)
        expect(traceBody[0]).to.equal(RUN_ID)
        expect(traceBody[1]).to.be.an.instanceOf(Array).of.length(1)

        const trace = traceBody[1][0]
        expect(trace[0]).to.equal(tx.trace.root.timer.start)
        expect(trace[1]).to.be.closeTo(tx.trace.root.timer.getDurationInMillis(), 5)

        done()
      })

      expect(agent.traces.trace).to.not.exist
    })

    it('should not send if `collect_traces` is false', (done) => {
      agent.config.collect_traces = false

      const harvest = nock(URL)
      harvest.post(ENDPOINTS.METRICS).reply(200, EMPTY_RESPONSE)

      expect(agent.traces.trace).to.exist

      agent.harvest((err) => {
        expect(err).to.not.exist
        harvest.done()

        done()
      })

      expect(agent.traces.trace).to.not.exist
    })

    it('should not send if `transaction_tracer.enabled` is false', (done) => {
      agent.config.transaction_tracer.enabled = false

      const harvest = nock(URL)
      harvest.post(ENDPOINTS.METRICS).reply(200, EMPTY_RESPONSE)

      expect(agent.traces.trace).to.exist

      agent.harvest((err) => {
        expect(err).to.not.exist
        harvest.done()

        done()
      })

      expect(agent.traces.trace).to.not.exist
    })

    it('should put data back on failure', (done) => {
      const harvest = nock(URL)
      harvest.post(ENDPOINTS.TRACES).reply(500, EMPTY_RESPONSE)
      harvest.post(ENDPOINTS.METRICS).reply(500, EMPTY_RESPONSE)

      expect(agent.traces.trace).to.exist

      agent.harvest((err) => {
        expect(err).to.not.exist
        harvest.done()

        expect(agent.traces.trace).to.exist

        done()
      })

      expect(agent.traces.trace).to.not.exist
    })
  })

<<<<<<< HEAD
  describe('sending to custom_event_data endpoint', () => {
    beforeEach(() => {
      agent.customEvents.add([
        {type: 'MyCustomEvent', timestamp: Date.now()},
        {foo: 'bar'}
      ], 42)
=======
  describe('sending to analytic_event_data endpoint', () => {
    let tx = null

    beforeEach((done) => {
      helper.runInTransaction(agent, (transaction) => {
        tx = transaction
        tx.finalizeNameFromUri('/some/test/url', 200)
        tx.end()
        done()
      })
>>>>>>> dd8fe198
    })

    it('should send when there is an event', (done) => {
      let eventsBody = null
      const harvest = nock(URL)
      harvest.post(ENDPOINTS.METRICS).reply(200, EMPTY_RESPONSE)
<<<<<<< HEAD
      harvest
        .post(ENDPOINTS.CUSTOM_EVENTS, (b) => eventsBody = b)
        .reply(200, EMPTY_RESPONSE)

      expect(agent.customEvents).to.have.length(1)
=======
      harvest.post(ENDPOINTS.EVENTS, (b) => eventsBody = b).reply(200, EMPTY_RESPONSE)

      expect(agent.events).to.have.length(1)
>>>>>>> dd8fe198

      agent.harvest((err) => {
        expect(err).to.not.exist
        harvest.done()

<<<<<<< HEAD
        expect(eventsBody).to.be.an.instanceOf(Array).of.length(2)
        expect(eventsBody[0]).to.equal(RUN_ID)
        expect(eventsBody[1]).to.be.an.instanceOf(Array).of.length(1)

        const event = eventsBody[1][0]
        expect(event).to.be.an.instanceOf(Array).of.length(2)
        expect(event[0]).to.have.property('type', 'MyCustomEvent')
        expect(event[0]).to.have.property('timestamp').closeTo(Date.now(), 100)
        expect(event[1]).to.deep.equal({foo: 'bar'})
=======
        expect(eventsBody).to.be.an.instanceOf(Array).of.length(3)
        expect(eventsBody[0]).to.equal(RUN_ID)
        expect(eventsBody[1]).to.have.property('reservoir_size', agent.events.limit)
        expect(eventsBody[1]).to.have.property('events_seen', 1)
        expect(eventsBody[2]).to.be.an.instanceOf(Array).of.length(1)

        const event = eventsBody[2][0]
        expect(event).to.be.an.instanceOf(Array).of.length(3)
        expect(event[0]).to.have.property('name', tx.getFullName())
        expect(event[0]).to.have.property('type', 'Transaction')
>>>>>>> dd8fe198

        done()
      })

<<<<<<< HEAD
      expect(agent.customEvents).to.have.length(0)
    })

    it('should not send if `custom_insights_events.enabled` is false', (done) => {
      agent.config.custom_insights_events.enabled = false

      expect(agent.customEvents).to.have.length(1)

      agent.harvest((err) => {
        expect(err).to.not.exist

        expect(agent.customEvents).to.have.length(0)
=======
      expect(agent.events).to.have.length(0)
    })

    it('should send two payloads when there are a lot of events', (done) => {
      // Reduce the event limit to avoid `RemoteMethod` compressing the payload.
      const limit = 100

      // Manualy trigger config value update.
      // TODO: Replace with harvest config, likely via agent.config.onConnect()
      // when wired up.
      agent.config.transaction_events.max_samples_per_minute = limit
      agent.config.emit('transaction_events.max_samples_per_minute', limit)

      let eventsBodies = []
      const harvest = nock(URL)
      harvest.post(ENDPOINTS.METRICS).reply(200, EMPTY_RESPONSE)
      harvest.post(ENDPOINTS.EVENTS, (b) => eventsBodies.push(b))
        .reply(200, EMPTY_RESPONSE)
      harvest.post(ENDPOINTS.EVENTS, (b) => eventsBodies.push(b))
        .reply(200, EMPTY_RESPONSE)

      a.series([
        (cb) => {
          a.timesSeries(limit - 1, (i, cb) => {
            helper.runInTransaction(agent, (transaction) => {
              tx = transaction
              tx.finalizeNameFromUri(`/some/test/url/${i}`, 200)
              tx.end()
              cb()
            })
          }, cb)
        },

        (cb) => {
          expect(agent.events).to.have.length(limit)
          agent.harvest(cb)
          expect(agent.events).to.have.length(0)
        },

        (cb) => {
          harvest.done()

          // Should have sent two payloads.
          expect(eventsBodies).to.have.length(2)
          const totalReserviorSize =
            eventsBodies[0][1].reservoir_size + eventsBodies[1][1].reservoir_size
          const totalSeen =
            eventsBodies[0][1].events_seen + eventsBodies[1][1].events_seen

          // Payloads should add up to what was harvested.
          expect(totalReserviorSize).to.equal(agent.events.limit)
          expect(totalSeen).to.equal(limit)

          // Should send two different payloads.
          expect(eventsBodies[0][2])
            .to.be.an.instanceOf(Array)
            .and.not.deep.equal(eventsBodies[1][2])

          cb()
        }
      ], done)
    })

    it('should replace split bodies on failure', (done) => {
      // Reduce the event limit to avoid `RemoteMethod` compressing the payload.
      const limit = 100

      // Manualy trigger config value update.
      // TODO: Replace with harvest config, likely via agent.config.onConnect()
      // when aggregation wired up.
      agent.config.transaction_events.max_samples_per_minute = limit
      agent.config.emit('transaction_events.max_samples_per_minute', limit)

      const harvest = nock(URL)
      harvest.post(ENDPOINTS.METRICS).reply(500, EMPTY_RESPONSE)
      harvest.post(ENDPOINTS.EVENTS).times(2).reply(500, EMPTY_RESPONSE)

      var expectedEvents
      a.series([
        (cb) => {
          a.timesSeries(limit - 1, (i, cb) => {
            helper.runInTransaction(agent, (transaction) => {
              tx = transaction
              tx.finalizeNameFromUri(`/some/test/url/${i}`, 200)
              tx.end()
              cb()
            })
          }, cb)
        },

        (cb) => {
          expect(agent.events).to.have.length(limit)
          expectedEvents = agent.events.toArray()
          agent.harvest(cb)
          expect(agent.events).to.have.length(0)
        }
      ], function handleError(err) {
        expect(err).to.not.exist
        expect(agent.events.toArray()).to.have.members(expectedEvents)
        done()
      })
    })

    it('should not send if `transaction_events.enabled` is false', (done) => {
      agent.config.transaction_events.enabled = false

      expect(agent.events).to.have.length(1)

      agent.harvest((err) => {
        expect(err).to.not.exist
        expect(agent.events).to.have.length(0)
>>>>>>> dd8fe198

        done()
      })

<<<<<<< HEAD
      expect(agent.customEvents).to.have.length(0)
=======
      expect(agent.events).to.have.length(0)
>>>>>>> dd8fe198
    })

    it('should put data back on failure', (done) => {
      const harvest = nock(URL)
<<<<<<< HEAD
      harvest.post(ENDPOINTS.METRICS).reply(200, EMPTY_RESPONSE)
      harvest.post(ENDPOINTS.CUSTOM_EVENTS).reply(500, EMPTY_RESPONSE)

      expect(agent.customEvents).to.have.length(1)
=======
      harvest.post(ENDPOINTS.METRICS).reply(500, EMPTY_RESPONSE)
      harvest.post(ENDPOINTS.EVENTS).reply(500, EMPTY_RESPONSE)

      expect(agent.events).to.have.length(1)
      const event = agent.events.toArray()[0]
>>>>>>> dd8fe198

      agent.harvest((err) => {
        expect(err).to.not.exist
        harvest.done()
<<<<<<< HEAD
        expect(agent.customEvents).to.have.length(1)
=======
        expect(agent.events).to.have.length(1)
        expect(agent.events.toArray()[0]).to.equal(event)
>>>>>>> dd8fe198

        done()
      })

<<<<<<< HEAD
      expect(agent.customEvents).to.have.length(0)
=======
      expect(agent.events).to.have.length(0)
>>>>>>> dd8fe198
    })

    it('should not put data back on 413', (done) => {
      const harvest = nock(URL)
      harvest.post(ENDPOINTS.METRICS).reply(200, EMPTY_RESPONSE)
<<<<<<< HEAD
      harvest.post(ENDPOINTS.CUSTOM_EVENTS).reply(413, EMPTY_RESPONSE)

      expect(agent.customEvents).to.have.length(1)
=======
      harvest.post(ENDPOINTS.EVENTS).reply(413, EMPTY_RESPONSE)

      expect(agent.events).to.have.length(1)
>>>>>>> dd8fe198

      agent.harvest((err) => {
        expect(err).to.not.exist
        harvest.done()
<<<<<<< HEAD
        expect(agent.customEvents).to.have.length(0)
=======
        expect(agent.events).to.have.length(0)
>>>>>>> dd8fe198

        done()
      })

<<<<<<< HEAD
      expect(agent.customEvents).to.have.length(0)
=======
      expect(agent.events).to.have.length(0)
>>>>>>> dd8fe198
    })
  })

  describe('sending to sql_trace_data endpoint', () => {
    let tx = null

    beforeEach((done) => {
      agent.config.slow_sql.enabled = true
      agent.config.transaction_tracer.record_sql = 'raw'

      helper.runInTransaction(agent, (transaction) => {
        tx = transaction
        tx.finalizeNameFromUri('/some/test/url', 200)
        tx.trace.setDurationInMillis(5000)

        agent.queries.addQuery(
          tx.trace.root,
          'mysql',
          'select * from foo',
          new Error().stack
        )

        tx.end()
        done()
      })
    })

    it('should send when there is a sql trace', (done) => {
      let traceBody = null
      const harvest = nock(URL)
      harvest.post(ENDPOINTS.METRICS).reply(200, EMPTY_RESPONSE)
      harvest.post(ENDPOINTS.QUERIES, (b) => traceBody = b).reply(200, EMPTY_RESPONSE)
      harvest.post(ENDPOINTS.TRACES).reply(200, EMPTY_RESPONSE)

      expect(agent.queries.samples).to.have.property('size', 1)

      agent.harvest((err) => {
        expect(err).to.not.exist
        harvest.done()

        expect(traceBody).to.be.an.instanceOf(Array).of.length(1)
        expect(traceBody[0]).to.be.an.instanceOf(Array).of.length(1)
        expect(traceBody[0][0]).to.be.an.instanceOf(Array).of.length(10)

        const trace = traceBody[0][0]
        expect(trace[0]).to.equal(tx.getFullName())
        expect(trace[1]).to.equal(tx.url)
        expect(trace[3]).to.equal('select * from foo')

        done()
      })

      expect(agent.queries.samples).to.have.property('size', 0)
    })

    it('should not send if `slow_sql.enabled` is false', (done) => {
      agent.config.slow_sql.enabled = false

      const harvest = nock(URL)
      harvest.post(ENDPOINTS.METRICS).reply(200, EMPTY_RESPONSE)
      harvest.post(ENDPOINTS.TRACES).reply(200, EMPTY_RESPONSE)

      expect(agent.queries.samples).to.have.property('size', 1)

      agent.harvest((err) => {
        expect(err).to.not.exist
        harvest.done()
        expect(agent.queries.samples).to.have.property('size', 0)

        done()
      })

      expect(agent.queries.samples).to.have.property('size', 0)
    })

    it('should put data back on failure', (done) => {
      const harvest = nock(URL)
      harvest.post(ENDPOINTS.METRICS).reply(500, EMPTY_RESPONSE)
      harvest.post(ENDPOINTS.TRACES).reply(200, EMPTY_RESPONSE)
      harvest.post(ENDPOINTS.QUERIES).reply(500, EMPTY_RESPONSE)

      expect(agent.queries.samples).to.have.property('size', 1)

      agent.harvest((err) => {
        expect(err).to.not.exist
        harvest.done()
        expect(agent.queries.samples).to.have.property('size', 1)

        done()
      })

      expect(agent.queries.samples).to.have.property('size', 0)
    })
  })

  describe('sending to span_event_data endpoint', () => {
    beforeEach(() => {
      agent.config.distributed_tracing.enabled = true
      agent.config.span_events.enabled = true
      helper.runInTransaction(agent, (tx) => {
        tx.trace.root.end()
        agent.spans.addSegment(tx.trace.root)
      })
    })

    it('should send when there is a span', (done) => {
      let spansBody = null
      const harvest = nock(URL)
      harvest.post(ENDPOINTS.METRICS).reply(200, EMPTY_RESPONSE)
      harvest
        .post(ENDPOINTS.SPAN_EVENTS, (b) => spansBody = b)
        .reply(200, EMPTY_RESPONSE)

      expect(agent.spans).to.have.length(1)

      agent.harvest((err) => {
        expect(err).to.not.exist
        harvest.done()

        expect(spansBody).to.be.an.instanceOf(Array).of.length(3)
        expect(spansBody[0]).to.equal(RUN_ID)
        expect(spansBody[1]).to.have.property('reservoir_size', agent.spans.limit)
        expect(spansBody[1]).to.have.property('events_seen', 1)
        expect(spansBody[2]).to.be.an.instanceOf(Array).of.length(1)

        const span = spansBody[2][0]
        expect(span).to.be.an.instanceOf(Array).of.length(3)
        expect(span[0]).to.have.property('name', 'ROOT')
        expect(span[0]).to.have.property('type', 'Span')
        expect(span[0]).to.have.property('category', 'generic')

        done()
      })

      expect(agent.spans).to.have.length(0)
    })

    it('should not send if `span_events.enabled` is false', (done) => {
      agent.config.span_events.enabled = false

      const harvest = nock(URL)
      harvest.post(ENDPOINTS.METRICS).reply(200, EMPTY_RESPONSE)

      expect(agent.spans).to.have.length(1)

      agent.harvest((err) => {
        expect(err).to.not.exist
        harvest.done()
        expect(agent.spans).to.have.length(0)

        done()
      })

      expect(agent.spans).to.have.length(0)
    })

    it('should not send if `distributed_tracing` is false', (done) => {
      agent.config.distributed_tracing.enabled = false

      const harvest = nock(URL)
      harvest.post(ENDPOINTS.METRICS).reply(200, EMPTY_RESPONSE)

      expect(agent.spans).to.have.length(1)

      agent.harvest((err) => {
        expect(err).to.not.exist
        harvest.done()
        expect(agent.spans).to.have.length(0)

        done()
      })

      expect(agent.spans).to.have.length(0)
    })

    it('should put data back on failure', (done) => {
      const harvest = nock(URL)
      harvest.post(ENDPOINTS.METRICS).reply(500, EMPTY_RESPONSE)
      harvest.post(ENDPOINTS.SPAN_EVENTS).reply(500, EMPTY_RESPONSE)

      expect(agent.spans).to.have.length(1)

      agent.harvest((err) => {
        expect(err).to.not.exist
        harvest.done()
        expect(agent.spans).to.have.length(1)

        done()
      })

      expect(agent.spans).to.have.length(0)
    })

    it('should not put data back on 413', (done) => {
      const harvest = nock(URL)
      harvest.post(ENDPOINTS.METRICS).reply(200, EMPTY_RESPONSE)
      harvest.post(ENDPOINTS.SPAN_EVENTS).reply(413, EMPTY_RESPONSE)

      expect(agent.spans).to.have.length(1)

      agent.harvest((err) => {
        expect(err).to.not.exist
        harvest.done()
        expect(agent.spans).to.have.length(0)

        done()
      })

      expect(agent.spans).to.have.length(0)
    })
  })
})<|MERGE_RESOLUTION|>--- conflicted
+++ resolved
@@ -91,20 +91,6 @@
   })
 
   describe('sending to metric_data endpoint', () => {
-    it('should be the only endpoint hit for an empty harvest', (done) => {
-      // Triggering a harvest causes supportability metrics to be generated for
-      // how many custom, transaction, and error events were seen during the
-      // harvest period.
-      const harvest = nock(URL)
-      harvest.post(ENDPOINTS.METRICS).reply(200, EMPTY_RESPONSE)
-
-      agent.harvest((err) => {
-        expect(err).to.not.exist
-        harvest.done()
-        done()
-      })
-    })
-
     it('should send when there are metrics', (done) => {
       let body = null
       const harvest = nock(URL)
@@ -277,278 +263,6 @@
     })
   })
 
-<<<<<<< HEAD
-  describe('sending to custom_event_data endpoint', () => {
-    beforeEach(() => {
-      agent.customEvents.add([
-        {type: 'MyCustomEvent', timestamp: Date.now()},
-        {foo: 'bar'}
-      ], 42)
-=======
-  describe('sending to analytic_event_data endpoint', () => {
-    let tx = null
-
-    beforeEach((done) => {
-      helper.runInTransaction(agent, (transaction) => {
-        tx = transaction
-        tx.finalizeNameFromUri('/some/test/url', 200)
-        tx.end()
-        done()
-      })
->>>>>>> dd8fe198
-    })
-
-    it('should send when there is an event', (done) => {
-      let eventsBody = null
-      const harvest = nock(URL)
-      harvest.post(ENDPOINTS.METRICS).reply(200, EMPTY_RESPONSE)
-<<<<<<< HEAD
-      harvest
-        .post(ENDPOINTS.CUSTOM_EVENTS, (b) => eventsBody = b)
-        .reply(200, EMPTY_RESPONSE)
-
-      expect(agent.customEvents).to.have.length(1)
-=======
-      harvest.post(ENDPOINTS.EVENTS, (b) => eventsBody = b).reply(200, EMPTY_RESPONSE)
-
-      expect(agent.events).to.have.length(1)
->>>>>>> dd8fe198
-
-      agent.harvest((err) => {
-        expect(err).to.not.exist
-        harvest.done()
-
-<<<<<<< HEAD
-        expect(eventsBody).to.be.an.instanceOf(Array).of.length(2)
-        expect(eventsBody[0]).to.equal(RUN_ID)
-        expect(eventsBody[1]).to.be.an.instanceOf(Array).of.length(1)
-
-        const event = eventsBody[1][0]
-        expect(event).to.be.an.instanceOf(Array).of.length(2)
-        expect(event[0]).to.have.property('type', 'MyCustomEvent')
-        expect(event[0]).to.have.property('timestamp').closeTo(Date.now(), 100)
-        expect(event[1]).to.deep.equal({foo: 'bar'})
-=======
-        expect(eventsBody).to.be.an.instanceOf(Array).of.length(3)
-        expect(eventsBody[0]).to.equal(RUN_ID)
-        expect(eventsBody[1]).to.have.property('reservoir_size', agent.events.limit)
-        expect(eventsBody[1]).to.have.property('events_seen', 1)
-        expect(eventsBody[2]).to.be.an.instanceOf(Array).of.length(1)
-
-        const event = eventsBody[2][0]
-        expect(event).to.be.an.instanceOf(Array).of.length(3)
-        expect(event[0]).to.have.property('name', tx.getFullName())
-        expect(event[0]).to.have.property('type', 'Transaction')
->>>>>>> dd8fe198
-
-        done()
-      })
-
-<<<<<<< HEAD
-      expect(agent.customEvents).to.have.length(0)
-    })
-
-    it('should not send if `custom_insights_events.enabled` is false', (done) => {
-      agent.config.custom_insights_events.enabled = false
-
-      expect(agent.customEvents).to.have.length(1)
-
-      agent.harvest((err) => {
-        expect(err).to.not.exist
-
-        expect(agent.customEvents).to.have.length(0)
-=======
-      expect(agent.events).to.have.length(0)
-    })
-
-    it('should send two payloads when there are a lot of events', (done) => {
-      // Reduce the event limit to avoid `RemoteMethod` compressing the payload.
-      const limit = 100
-
-      // Manualy trigger config value update.
-      // TODO: Replace with harvest config, likely via agent.config.onConnect()
-      // when wired up.
-      agent.config.transaction_events.max_samples_per_minute = limit
-      agent.config.emit('transaction_events.max_samples_per_minute', limit)
-
-      let eventsBodies = []
-      const harvest = nock(URL)
-      harvest.post(ENDPOINTS.METRICS).reply(200, EMPTY_RESPONSE)
-      harvest.post(ENDPOINTS.EVENTS, (b) => eventsBodies.push(b))
-        .reply(200, EMPTY_RESPONSE)
-      harvest.post(ENDPOINTS.EVENTS, (b) => eventsBodies.push(b))
-        .reply(200, EMPTY_RESPONSE)
-
-      a.series([
-        (cb) => {
-          a.timesSeries(limit - 1, (i, cb) => {
-            helper.runInTransaction(agent, (transaction) => {
-              tx = transaction
-              tx.finalizeNameFromUri(`/some/test/url/${i}`, 200)
-              tx.end()
-              cb()
-            })
-          }, cb)
-        },
-
-        (cb) => {
-          expect(agent.events).to.have.length(limit)
-          agent.harvest(cb)
-          expect(agent.events).to.have.length(0)
-        },
-
-        (cb) => {
-          harvest.done()
-
-          // Should have sent two payloads.
-          expect(eventsBodies).to.have.length(2)
-          const totalReserviorSize =
-            eventsBodies[0][1].reservoir_size + eventsBodies[1][1].reservoir_size
-          const totalSeen =
-            eventsBodies[0][1].events_seen + eventsBodies[1][1].events_seen
-
-          // Payloads should add up to what was harvested.
-          expect(totalReserviorSize).to.equal(agent.events.limit)
-          expect(totalSeen).to.equal(limit)
-
-          // Should send two different payloads.
-          expect(eventsBodies[0][2])
-            .to.be.an.instanceOf(Array)
-            .and.not.deep.equal(eventsBodies[1][2])
-
-          cb()
-        }
-      ], done)
-    })
-
-    it('should replace split bodies on failure', (done) => {
-      // Reduce the event limit to avoid `RemoteMethod` compressing the payload.
-      const limit = 100
-
-      // Manualy trigger config value update.
-      // TODO: Replace with harvest config, likely via agent.config.onConnect()
-      // when aggregation wired up.
-      agent.config.transaction_events.max_samples_per_minute = limit
-      agent.config.emit('transaction_events.max_samples_per_minute', limit)
-
-      const harvest = nock(URL)
-      harvest.post(ENDPOINTS.METRICS).reply(500, EMPTY_RESPONSE)
-      harvest.post(ENDPOINTS.EVENTS).times(2).reply(500, EMPTY_RESPONSE)
-
-      var expectedEvents
-      a.series([
-        (cb) => {
-          a.timesSeries(limit - 1, (i, cb) => {
-            helper.runInTransaction(agent, (transaction) => {
-              tx = transaction
-              tx.finalizeNameFromUri(`/some/test/url/${i}`, 200)
-              tx.end()
-              cb()
-            })
-          }, cb)
-        },
-
-        (cb) => {
-          expect(agent.events).to.have.length(limit)
-          expectedEvents = agent.events.toArray()
-          agent.harvest(cb)
-          expect(agent.events).to.have.length(0)
-        }
-      ], function handleError(err) {
-        expect(err).to.not.exist
-        expect(agent.events.toArray()).to.have.members(expectedEvents)
-        done()
-      })
-    })
-
-    it('should not send if `transaction_events.enabled` is false', (done) => {
-      agent.config.transaction_events.enabled = false
-
-      expect(agent.events).to.have.length(1)
-
-      agent.harvest((err) => {
-        expect(err).to.not.exist
-        expect(agent.events).to.have.length(0)
->>>>>>> dd8fe198
-
-        done()
-      })
-
-<<<<<<< HEAD
-      expect(agent.customEvents).to.have.length(0)
-=======
-      expect(agent.events).to.have.length(0)
->>>>>>> dd8fe198
-    })
-
-    it('should put data back on failure', (done) => {
-      const harvest = nock(URL)
-<<<<<<< HEAD
-      harvest.post(ENDPOINTS.METRICS).reply(200, EMPTY_RESPONSE)
-      harvest.post(ENDPOINTS.CUSTOM_EVENTS).reply(500, EMPTY_RESPONSE)
-
-      expect(agent.customEvents).to.have.length(1)
-=======
-      harvest.post(ENDPOINTS.METRICS).reply(500, EMPTY_RESPONSE)
-      harvest.post(ENDPOINTS.EVENTS).reply(500, EMPTY_RESPONSE)
-
-      expect(agent.events).to.have.length(1)
-      const event = agent.events.toArray()[0]
->>>>>>> dd8fe198
-
-      agent.harvest((err) => {
-        expect(err).to.not.exist
-        harvest.done()
-<<<<<<< HEAD
-        expect(agent.customEvents).to.have.length(1)
-=======
-        expect(agent.events).to.have.length(1)
-        expect(agent.events.toArray()[0]).to.equal(event)
->>>>>>> dd8fe198
-
-        done()
-      })
-
-<<<<<<< HEAD
-      expect(agent.customEvents).to.have.length(0)
-=======
-      expect(agent.events).to.have.length(0)
->>>>>>> dd8fe198
-    })
-
-    it('should not put data back on 413', (done) => {
-      const harvest = nock(URL)
-      harvest.post(ENDPOINTS.METRICS).reply(200, EMPTY_RESPONSE)
-<<<<<<< HEAD
-      harvest.post(ENDPOINTS.CUSTOM_EVENTS).reply(413, EMPTY_RESPONSE)
-
-      expect(agent.customEvents).to.have.length(1)
-=======
-      harvest.post(ENDPOINTS.EVENTS).reply(413, EMPTY_RESPONSE)
-
-      expect(agent.events).to.have.length(1)
->>>>>>> dd8fe198
-
-      agent.harvest((err) => {
-        expect(err).to.not.exist
-        harvest.done()
-<<<<<<< HEAD
-        expect(agent.customEvents).to.have.length(0)
-=======
-        expect(agent.events).to.have.length(0)
->>>>>>> dd8fe198
-
-        done()
-      })
-
-<<<<<<< HEAD
-      expect(agent.customEvents).to.have.length(0)
-=======
-      expect(agent.events).to.have.length(0)
->>>>>>> dd8fe198
-    })
-  })
-
   describe('sending to sql_trace_data endpoint', () => {
     let tx = null
 
@@ -686,14 +400,10 @@
     it('should not send if `span_events.enabled` is false', (done) => {
       agent.config.span_events.enabled = false
 
-      const harvest = nock(URL)
-      harvest.post(ENDPOINTS.METRICS).reply(200, EMPTY_RESPONSE)
-
       expect(agent.spans).to.have.length(1)
 
       agent.harvest((err) => {
         expect(err).to.not.exist
-        harvest.done()
         expect(agent.spans).to.have.length(0)
 
         done()
@@ -705,14 +415,10 @@
     it('should not send if `distributed_tracing` is false', (done) => {
       agent.config.distributed_tracing.enabled = false
 
-      const harvest = nock(URL)
-      harvest.post(ENDPOINTS.METRICS).reply(200, EMPTY_RESPONSE)
-
       expect(agent.spans).to.have.length(1)
 
       agent.harvest((err) => {
         expect(err).to.not.exist
-        harvest.done()
         expect(agent.spans).to.have.length(0)
 
         done()
