--- conflicted
+++ resolved
@@ -167,288 +167,6 @@
     })
   })
 
-<<<<<<< HEAD
-  describe('sending to analytic_event_data endpoint', () => {
-=======
-  describe('sending to transaction_sample_data endpoint', () => {
->>>>>>> 40b37ad0
-    let tx = null
-
-    beforeEach((done) => {
-      helper.runInTransaction(agent, (transaction) => {
-        tx = transaction
-<<<<<<< HEAD
-        tx.finalizeNameFromUri('/some/test/url', 200)
-        tx.end()
-        done()
-      })
-    })
-
-    it('should send when there is an event', (done) => {
-      let eventsBody = null
-      const harvest = nock(URL)
-      harvest.post(ENDPOINTS.METRICS).reply(200, EMPTY_RESPONSE)
-      harvest.post(ENDPOINTS.EVENTS, (b) => eventsBody = b).reply(200, EMPTY_RESPONSE)
-
-      expect(agent.events).to.have.length(1)
-=======
-        setTimeout(() => {
-          tx.end()
-          done()
-        }, 50)
-      })
-    })
-
-    it('should send when there is a trace', (done) => {
-      let traceBody = null
-      const harvest = nock(URL)
-      harvest.post(ENDPOINTS.METRICS).reply(200, EMPTY_RESPONSE)
-      harvest.post(ENDPOINTS.TRACES, (b) => traceBody = b).reply(200, EMPTY_RESPONSE)
-
-      expect(agent.traces.trace).to.exist
->>>>>>> 40b37ad0
-
-      agent.harvest((err) => {
-        expect(err).to.not.exist
-        harvest.done()
-<<<<<<< HEAD
-
-        expect(eventsBody).to.be.an.instanceOf(Array).of.length(3)
-        expect(eventsBody[0]).to.equal(RUN_ID)
-        expect(eventsBody[1]).to.have.property('reservoir_size', agent.events.limit)
-        expect(eventsBody[1]).to.have.property('events_seen', 1)
-        expect(eventsBody[2]).to.be.an.instanceOf(Array).of.length(1)
-
-        const event = eventsBody[2][0]
-        expect(event).to.be.an.instanceOf(Array).of.length(3)
-        expect(event[0]).to.have.property('name', tx.getFullName())
-        expect(event[0]).to.have.property('type', 'Transaction')
-=======
-        expect(agent.traces.trace).to.not.exist
-
-        expect(traceBody).to.be.an.instanceOf(Array).of.length(2)
-        expect(traceBody[0]).to.equal(RUN_ID)
-        expect(traceBody[1]).to.be.an.instanceOf(Array).of.length(1)
-
-        const trace = traceBody[1][0]
-        expect(trace[0]).to.equal(tx.trace.root.timer.start)
-        expect(trace[1]).to.be.closeTo(tx.trace.root.timer.getDurationInMillis(), 5)
->>>>>>> 40b37ad0
-
-        done()
-      })
-
-<<<<<<< HEAD
-      expect(agent.events).to.have.length(0)
-    })
-
-    it('should send two payloads when there are a lot of events', (done) => {
-      // Reduce the event limit to avoid `RemoteMethod` compressing the payload.
-      const limit = 100
-
-      // Manualy trigger config value update.
-      // TODO: Replace with harvest config, likely via agent.config.onConnect()
-      // when wired up.
-      agent.config.transaction_events.max_samples_per_minute = limit
-      agent.config.emit('transaction_events.max_samples_per_minute', limit)
-
-      let eventsBodies = []
-      const harvest = nock(URL)
-      harvest.post(ENDPOINTS.METRICS).reply(200, EMPTY_RESPONSE)
-      harvest.post(ENDPOINTS.EVENTS, (b) => eventsBodies.push(b))
-        .reply(200, EMPTY_RESPONSE)
-      harvest.post(ENDPOINTS.EVENTS, (b) => eventsBodies.push(b))
-        .reply(200, EMPTY_RESPONSE)
-
-      a.series([
-        (cb) => {
-          a.timesSeries(limit - 1, (i, cb) => {
-            helper.runInTransaction(agent, (transaction) => {
-              tx = transaction
-              tx.finalizeNameFromUri(`/some/test/url/${i}`, 200)
-              tx.end()
-              cb()
-            })
-          }, cb)
-        },
-
-        (cb) => {
-          expect(agent.events).to.have.length(limit)
-          agent.harvest(cb)
-          expect(agent.events).to.have.length(0)
-        },
-
-        (cb) => {
-          harvest.done()
-
-          // Should have sent two payloads.
-          expect(eventsBodies).to.have.length(2)
-          const totalReserviorSize =
-            eventsBodies[0][1].reservoir_size + eventsBodies[1][1].reservoir_size
-          const totalSeen =
-            eventsBodies[0][1].events_seen + eventsBodies[1][1].events_seen
-
-          // Payloads should add up to what was harvested.
-          expect(totalReserviorSize).to.equal(agent.events.limit)
-          expect(totalSeen).to.equal(limit)
-
-          // Should send two different payloads.
-          expect(eventsBodies[0][2])
-            .to.be.an.instanceOf(Array)
-            .and.not.deep.equal(eventsBodies[1][2])
-
-          cb()
-        }
-      ], done)
-    })
-
-    it('should replace split bodies on failure', (done) => {
-      // Reduce the event limit to avoid `RemoteMethod` compressing the payload.
-      const limit = 100
-
-      // Manualy trigger config value update.
-      // TODO: Replace with harvest config, likely via agent.config.onConnect()
-      // when aggregation wired up.
-      agent.config.transaction_events.max_samples_per_minute = limit
-      agent.config.emit('transaction_events.max_samples_per_minute', limit)
-
-      const harvest = nock(URL)
-      harvest.post(ENDPOINTS.METRICS).reply(500, EMPTY_RESPONSE)
-      harvest.post(ENDPOINTS.EVENTS).times(2).reply(500, EMPTY_RESPONSE)
-
-      var expectedEvents
-      a.series([
-        (cb) => {
-          a.timesSeries(limit - 1, (i, cb) => {
-            helper.runInTransaction(agent, (transaction) => {
-              tx = transaction
-              tx.finalizeNameFromUri(`/some/test/url/${i}`, 200)
-              tx.end()
-              cb()
-            })
-          }, cb)
-        },
-
-        (cb) => {
-          expect(agent.events).to.have.length(limit)
-          expectedEvents = agent.events.toArray()
-          agent.harvest(cb)
-          expect(agent.events).to.have.length(0)
-        }
-      ], function handleError(err) {
-        expect(err).to.not.exist
-        expect(agent.events.toArray()).to.have.members(expectedEvents)
-        done()
-      })
-    })
-
-    it('should not send if `transaction_events.enabled` is false', (done) => {
-      agent.config.transaction_events.enabled = false
-
-      expect(agent.events).to.have.length(1)
-
-      agent.harvest((err) => {
-        expect(err).to.not.exist
-        expect(agent.events).to.have.length(0)
-=======
-      expect(agent.traces.trace).to.not.exist
-    })
-
-    it('should not send if `collect_traces` is false', (done) => {
-      agent.config.collect_traces = false
-
-      const harvest = nock(URL)
-      harvest.post(ENDPOINTS.METRICS).reply(200, EMPTY_RESPONSE)
-
-      expect(agent.traces.trace).to.exist
-
-      agent.harvest((err) => {
-        expect(err).to.not.exist
-        harvest.done()
->>>>>>> 40b37ad0
-
-        done()
-      })
-
-<<<<<<< HEAD
-      expect(agent.events).to.have.length(0)
-    })
-
-    it('should put data back on failure', (done) => {
-      const harvest = nock(URL)
-      harvest.post(ENDPOINTS.METRICS).reply(500, EMPTY_RESPONSE)
-      harvest.post(ENDPOINTS.EVENTS).reply(500, EMPTY_RESPONSE)
-
-      expect(agent.events).to.have.length(1)
-      const event = agent.events.toArray()[0]
-=======
-      expect(agent.traces.trace).to.not.exist
-    })
-
-    it('should not send if `transaction_tracer.enabled` is false', (done) => {
-      agent.config.transaction_tracer.enabled = false
-
-      const harvest = nock(URL)
-      harvest.post(ENDPOINTS.METRICS).reply(200, EMPTY_RESPONSE)
-
-      expect(agent.traces.trace).to.exist
->>>>>>> 40b37ad0
-
-      agent.harvest((err) => {
-        expect(err).to.not.exist
-        harvest.done()
-<<<<<<< HEAD
-        expect(agent.events).to.have.length(1)
-        expect(agent.events.toArray()[0]).to.equal(event)
-=======
->>>>>>> 40b37ad0
-
-        done()
-      })
-
-<<<<<<< HEAD
-      expect(agent.events).to.have.length(0)
-    })
-
-    it('should not put data back on 413', (done) => {
-      const harvest = nock(URL)
-      harvest.post(ENDPOINTS.METRICS).reply(200, EMPTY_RESPONSE)
-      harvest.post(ENDPOINTS.EVENTS).reply(413, EMPTY_RESPONSE)
-
-      expect(agent.events).to.have.length(1)
-=======
-      expect(agent.traces.trace).to.not.exist
-    })
-
-    it('should put data back on failure', (done) => {
-      const harvest = nock(URL)
-      harvest.post(ENDPOINTS.TRACES).reply(500, EMPTY_RESPONSE)
-      harvest.post(ENDPOINTS.METRICS).reply(500, EMPTY_RESPONSE)
-
-      expect(agent.traces.trace).to.exist
->>>>>>> 40b37ad0
-
-      agent.harvest((err) => {
-        expect(err).to.not.exist
-        harvest.done()
-<<<<<<< HEAD
-        expect(agent.events).to.have.length(0)
-=======
-
-        expect(agent.traces.trace).to.exist
->>>>>>> 40b37ad0
-
-        done()
-      })
-
-<<<<<<< HEAD
-      expect(agent.events).to.have.length(0)
-=======
-      expect(agent.traces.trace).to.not.exist
->>>>>>> 40b37ad0
-    })
-  })
-
   describe('sending to sql_trace_data endpoint', () => {
     let tx = null
 
@@ -478,12 +196,6 @@
       const harvest = nock(URL)
       harvest.post(ENDPOINTS.METRICS).reply(200, EMPTY_RESPONSE)
       harvest.post(ENDPOINTS.QUERIES, (b) => traceBody = b).reply(200, EMPTY_RESPONSE)
-<<<<<<< HEAD
-      harvest.post(ENDPOINTS.EVENTS).reply(200, EMPTY_RESPONSE)
-=======
-      harvest.post(ENDPOINTS.TRACES).reply(200, EMPTY_RESPONSE)
->>>>>>> 40b37ad0
-
       expect(agent.queries.samples).to.have.property('size', 1)
 
       agent.harvest((err) => {
@@ -510,11 +222,6 @@
 
       const harvest = nock(URL)
       harvest.post(ENDPOINTS.METRICS).reply(200, EMPTY_RESPONSE)
-<<<<<<< HEAD
-      harvest.post(ENDPOINTS.EVENTS).reply(200, EMPTY_RESPONSE)
-=======
-      harvest.post(ENDPOINTS.TRACES).reply(200, EMPTY_RESPONSE)
->>>>>>> 40b37ad0
 
       expect(agent.queries.samples).to.have.property('size', 1)
 
@@ -532,11 +239,6 @@
     it('should put data back on failure', (done) => {
       const harvest = nock(URL)
       harvest.post(ENDPOINTS.METRICS).reply(500, EMPTY_RESPONSE)
-<<<<<<< HEAD
-      harvest.post(ENDPOINTS.EVENTS).reply(200, EMPTY_RESPONSE)
-=======
-      harvest.post(ENDPOINTS.TRACES).reply(200, EMPTY_RESPONSE)
->>>>>>> 40b37ad0
       harvest.post(ENDPOINTS.QUERIES).reply(500, EMPTY_RESPONSE)
 
       expect(agent.queries.samples).to.have.property('size', 1)
