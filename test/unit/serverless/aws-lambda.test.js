--- conflicted
+++ resolved
@@ -871,16 +871,13 @@
       const agentAttributes = transaction.trace.attributes.get(ATTR_DEST.TRANS_TRACE)
 
       expect(agentAttributes[EVENTSOURCE_ARN]).to.equal(
-<<<<<<< HEAD
         'arn:aws:elasticloadbalancing:us-east-2:123456789012:targetgroup/lambda-279XGJDqGZ5rsrHC2Fjr/49e9d65c45c6791a') // eslint-disable-line max-len
-=======
-        'arn:aws:elasticloadbalancing:us-east-2:123456789012' +
-        ':targetgroup/lambda-279XGJDqGZ5rsrHC2Fjr/49e9d65c45c6791a')
->>>>>>> 1d01546c
+
       expect(agentAttributes).to.have.property(
         EVENTSOURCE_TYPE,
         'alb'
       )
+
       done()
     }
   })
