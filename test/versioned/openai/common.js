/*
 * Copyright 2023 New Relic Corporation. All rights reserved.
 * SPDX-License-Identifier: Apache-2.0
 */

'use strict'
const tap = require('tap')
const common = module.exports
const createOpenAIMockServer = require('./mock-server')
const helper = require('../../lib/agent_helper')
const config = {
  ai_monitoring: {
    enabled: true
  },
<<<<<<< HEAD
  feature_flag: {
    langchain_instrumentation: true
=======
  streaming: {
    enabled: true
>>>>>>> bf106d2a
  }
}

common.beforeHook = async function beforeHook(t) {
  const { host, port, server } = await createOpenAIMockServer()
  t.context.host = host
  t.context.port = port
  t.context.server = server
  t.context.agent = helper.instrumentMockedAgent(config)
  const OpenAI = require('openai')
  t.context.client = new OpenAI({
    apiKey: 'fake-versioned-test-key',
    baseURL: `http://${host}:${port}`
  })
}

common.afterEachHook = function afterEachHook(t) {
  t.context.agent.customEventAggregator.clear()
}

common.afterHook = function afterHook(t) {
  t.context?.server?.close()
  t.context.agent && helper.unloadAgent(t.context.agent)
}

function assertChatCompletionMessages({ tx, chatMsgs, id, model, reqContent, resContent }) {
  const baseMsg = {
    'appName': 'New Relic for Node.js tests',
    'request_id': '49dbbffbd3c3f4612aa48def69059aad',
    'trace_id': tx.traceId,
    'span_id': tx.trace.root.children[0].id,
    'transaction_id': tx.id,
    'response.model': model,
    'vendor': 'openAI',
    'ingest_source': 'Node',
    'role': 'user',
    'is_response': false,
    'completion_id': /[a-f0-9]{36}/
  }

  chatMsgs.forEach((msg) => {
    const expectedChatMsg = { ...baseMsg }
    if (msg[1].sequence === 0) {
      expectedChatMsg.sequence = 0
      expectedChatMsg.id = `${id}-0`
      expectedChatMsg.content = reqContent
    } else if (msg[1].sequence === 1) {
      expectedChatMsg.sequence = 1
      expectedChatMsg.id = `${id}-1`
      expectedChatMsg.content = 'What does 1 plus 1 equal?'
    } else {
      expectedChatMsg.sequence = 2
      expectedChatMsg.role = 'assistant'
      expectedChatMsg.id = `${id}-2`
      expectedChatMsg.content = resContent
      expectedChatMsg.is_response = true
    }

    this.equal(msg[0].type, 'LlmChatCompletionMessage')
    this.match(msg[1], expectedChatMsg, 'should match chat completion message')
  })
}

function assertChatCompletionSummary({ tx, model, chatSummary, tokenUsage, error = false }) {
  let expectedChatSummary = {
    'id': /[a-f0-9]{36}/,
    'appName': 'New Relic for Node.js tests',
    'request_id': '49dbbffbd3c3f4612aa48def69059aad',
    'trace_id': tx.traceId,
    'span_id': tx.trace.root.children[0].id,
    'transaction_id': tx.id,
    'response.model': model,
    'vendor': 'openAI',
    'ingest_source': 'Node',
    'request.model': model,
    'duration': tx.trace.root.children[0].getDurationInMillis(),
    'response.organization': 'new-relic-nkmd8b',
    'response.headers.llmVersion': '2020-10-01',
    'response.headers.ratelimitLimitRequests': '200',
    'response.headers.ratelimitLimitTokens': '40000',
    'response.headers.ratelimitResetTokens': '90ms',
    'response.headers.ratelimitRemainingTokens': '39940',
    'response.headers.ratelimitRemainingRequests': '199',
    'response.number_of_messages': 3,
    'response.choices.finish_reason': 'stop',
    'error': error
  }

  if (tokenUsage) {
    expectedChatSummary = {
      ...expectedChatSummary,
      'response.usage.total_tokens': 64,
      'response.usage.prompt_tokens': 53,
      'response.usage.completion_tokens': 11
    }
  }

  this.equal(chatSummary[0].type, 'LlmChatCompletionSummary')
  this.match(chatSummary[1], expectedChatSummary, 'should match chat summary message')
}

tap.Test.prototype.addAssert('llmMessages', 1, assertChatCompletionMessages)
tap.Test.prototype.addAssert('llmSummary', 1, assertChatCompletionSummary)<|MERGE_RESOLUTION|>--- conflicted
+++ resolved
@@ -12,13 +12,11 @@
   ai_monitoring: {
     enabled: true
   },
-<<<<<<< HEAD
   feature_flag: {
     langchain_instrumentation: true
-=======
+  },
   streaming: {
     enabled: true
->>>>>>> bf106d2a
   }
 }
 
