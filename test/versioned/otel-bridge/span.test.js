/*
 * Copyright 2025 New Relic Corporation. All rights reserved.
 * SPDX-License-Identifier: Apache-2.0
 */

'use strict'

const assert = require('node:assert')
const test = require('node:test')
const otel = require('@opentelemetry/api')
const { hrTimeToMilliseconds } = require('@opentelemetry/core')

const helper = require('../../lib/agent_helper')
const { otelSynthesis } = require('../../../lib/symbols')
const { DESTINATIONS: ATTR_DESTINATION } = require('../../../lib/config/attribute-filter')

const { DESTINATIONS } = require('../../../lib/transaction')
const {
  ATTR_DB_NAME,
  ATTR_DB_STATEMENT,
  ATTR_DB_SYSTEM,
  ATTR_GRPC_STATUS_CODE,
  ATTR_HTTP_HOST,
  ATTR_HTTP_METHOD,
  ATTR_HTTP_REQUEST_METHOD,
  ATTR_HTTP_RESP_STATUS_CODE,
  ATTR_HTTP_ROUTE,
  ATTR_HTTP_STATUS_TEXT,
  ATTR_HTTP_URL,
  ATTR_MESSAGING_DESTINATION,
  ATTR_MESSAGING_DESTINATION_KIND,
  ATTR_MESSAGING_DESTINATION_NAME,
  ATTR_MESSAGING_MESSAGE_CONVERSATION_ID,
  ATTR_MESSAGING_OPERATION,
  ATTR_MESSAGING_RABBITMQ_DESTINATION_ROUTING_KEY,
  ATTR_MESSAGING_SYSTEM,
  ATTR_NET_PEER_NAME,
  ATTR_NET_PEER_PORT,
  ATTR_RPC_METHOD,
  ATTR_RPC_SERVICE,
  ATTR_RPC_SYSTEM,
  ATTR_SERVER_ADDRESS,
  ATTR_SERVER_PORT,
  ATTR_URL_PATH,
  ATTR_URL_QUERY,
  ATTR_URL_SCHEME,
  DB_SYSTEM_VALUES,
  MESSAGING_SYSTEM_KIND_VALUES
} = require('../../../lib/otel/constants.js')

test.beforeEach((ctx) => {
  const agent = helper.instrumentMockedAgent({
    feature_flag: {
      opentelemetry_bridge: true
    }
  })
  const api = helper.getAgentApi()
  const tracer = otel.trace.getTracer('hello-world')
  ctx.nr = { agent, api, tracer }
})

test.afterEach((ctx) => {
  helper.unloadAgent(ctx.nr.agent)
  // disable all global constructs from trace sdk
  otel.trace.disable()
  otel.context.disable()
  otel.propagation.disable()
  otel.diag.disable()
})

test('mix internal and NR span tests', (t, end) => {
  const { agent, api, tracer } = t.nr
  function main(mainSegment) {
    tracer.startActiveSpan('hi', (span) => {
      const segment = agent.tracer.getSegment()
      assert.equal(segment.name, span.name)
      assert.equal(segment.parentId, mainSegment.id)
      span.end()
      const duration = hrTimeToMilliseconds(span.duration)
      assert.equal(duration, segment.getDurationInMillis())
    })

    api.startSegment('agentSegment', true, () => {
      const parentSegment = agent.tracer.getSegment()
      tracer.startActiveSpan('bye', (span) => {
        const segment = agent.tracer.getSegment()
        assert.equal(segment.name, span.name)
        assert.equal(segment.parentId, parentSegment.id)
        span.end()
        const duration = hrTimeToMilliseconds(span.duration)
        assert.equal(duration, segment.getDurationInMillis())
      })
    })
  }
  helper.runInTransaction(agent, (tx) => {
    tx.name = 'otel-example-tx'
    tracer.startActiveSpan('main', (span) => {
      const segment = agent.tracer.getSegment()
      main(segment)
      span.end()
      assert.equal(span[otelSynthesis], undefined)
      assert.equal(segment.name, span.name)
      assert.equal(segment.parentId, tx.trace.root.id)
      const duration = hrTimeToMilliseconds(span.duration)
      assert.equal(duration, segment.getDurationInMillis())
      tx.end()
      const metrics = tx.metrics.scoped[tx.name]
      assert.equal(metrics['Custom/main'].callCount, 1)
      assert.equal(metrics['Custom/hi'].callCount, 1)
      assert.equal(metrics['Custom/bye'].callCount, 1)
      const unscopedMetrics = tx.metrics.unscoped
      assert.equal(unscopedMetrics['Custom/main'].callCount, 1)
      assert.equal(unscopedMetrics['Custom/hi'].callCount, 1)
      assert.equal(unscopedMetrics['Custom/bye'].callCount, 1)
      end()
    })
  })
})

test('client span(http) is bridge accordingly', (t, end) => {
  const { agent, tracer } = t.nr
  helper.runInTransaction(agent, (tx) => {
    tx.name = 'http-external-test'
    tracer.startActiveSpan('http-outbound', { kind: otel.SpanKind.CLIENT, attributes: { [ATTR_HTTP_HOST]: 'newrelic.com', [ATTR_NET_PEER_NAME]: 'newrelic.com', [ATTR_HTTP_METHOD]: 'GET' } }, (span) => {
      const segment = agent.tracer.getSegment()
      assert.equal(segment.name, 'External/newrelic.com')
      span.end()
      const duration = hrTimeToMilliseconds(span.duration)
      assert.equal(duration, segment.getDurationInMillis())
      tx.end()
      const metrics = tx.metrics.scoped[tx.name]
      assert.equal(metrics['External/newrelic.com/http'].callCount, 1)
      const unscopedMetrics = tx.metrics.unscoped
      assert.equal(unscopedMetrics['External/newrelic.com/http'].callCount, 1)
      assert.equal(unscopedMetrics['External/newrelic.com/all'].callCount, 1)
      assert.equal(unscopedMetrics['External/all'].callCount, 1)
      assert.equal(unscopedMetrics['External/allWeb'].callCount, 1)
      end()
    })
  })
})

<<<<<<< HEAD
test('Reconcile Otel http external span attributes test', (t, end) => {
  const attributes = {
    [ATTR_SERVER_ADDRESS]: 'www.newrelic.com',
    [ATTR_HTTP_REQUEST_METHOD]: 'GET',
    [ATTR_SERVER_PORT]: 8080,
    [ATTR_URL_PATH]: '/search',
    [ATTR_URL_QUERY]: 'q=test',
    [ATTR_URL_SCHEME]: 'https',
    [ATTR_HTTP_HOST]: 'www.newrelic.com',
    [ATTR_HTTP_URL]: 'https://www.newrelic.com/search?q=test'
  }

  const { agent, tracer } = t.nr
  helper.runInTransaction(agent, (tx) => {
    tx.name = 'undici-external-test'
    tracer.startActiveSpan('unidic-outbound', { kind: otel.SpanKind.CLIENT, attributes }, (span) => {
      span.setAttribute(ATTR_HTTP_RESP_STATUS_CODE, 200)
      const segment = agent.tracer.getSegment()
      assert.equal(segment.name, 'External/www.newrelic.com')
      span.end()
      const duration = hrTimeToMilliseconds(span.duration)
      assert.equal(duration, segment.getDurationInMillis())
      tx.end()

      const attrs = segment.getAttributes()
      const spanAttributes = segment.attributes.get(ATTR_DESTINATION.SPAN_EVENT)
      assert.equal(attrs.procedure, attributes[ATTR_HTTP_REQUEST_METHOD])
      assert.equal(attrs['url.scheme'], attrs[ATTR_URL_SCHEME])
      // attributes.url shouldn't include the query
      assert.equal(attrs.url, `https://${attributes[ATTR_SERVER_ADDRESS]}/search`)
      assert.equal(spanAttributes['http.statusCode'], 200)
      assert.equal(spanAttributes.hostname, attributes[ATTR_SERVER_ADDRESS])
      assert.equal(spanAttributes.port, attributes[ATTR_SERVER_PORT])
      end()
    })
  })
})

test('Reconcile Otel http external span legacy attributes test', (t, end) => {
  const attributes = {
    [ATTR_NET_PEER_NAME]: 'www.newrelic.com',
    [ATTR_HTTP_METHOD]: 'GET',
    [ATTR_NET_PEER_PORT]: 8080,
    [ATTR_URL_QUERY]: 'q=test',
    [ATTR_HTTP_HOST]: 'www.newrelic.com',
    [ATTR_HTTP_URL]: 'https://www.newrelic.com/search?q=test'
  }

  const { agent, tracer } = t.nr
  helper.runInTransaction(agent, (tx) => {
    tx.name = 'http-external-test'
    tracer.startActiveSpan('http-outbound', { kind: otel.SpanKind.CLIENT, attributes }, (span) => {
      span.setAttribute(ATTR_HTTP_RESP_STATUS_CODE, 200)
      span.setAttribute(ATTR_HTTP_STATUS_TEXT, 'OK')
      const segment = agent.tracer.getSegment()
      assert.equal(segment.name, 'External/www.newrelic.com')
      span.end()
      const duration = hrTimeToMilliseconds(span.duration)
      assert.equal(duration, segment.getDurationInMillis())
      tx.end()

      const attrs = segment.getAttributes()
      const spanAttributes = segment.attributes.get(ATTR_DESTINATION.SPAN_EVENT)
      assert.equal(attrs.procedure, attributes[ATTR_HTTP_METHOD])
      // attributes.url shouldn't include the query
      assert.equal(attrs.url, `https://${attributes[ATTR_NET_PEER_NAME]}/search`)
      assert.equal(spanAttributes['http.statusCode'], 200)
      assert.equal(spanAttributes['http.statusText'], 'OK')
      assert.equal(spanAttributes.hostname, attributes[ATTR_NET_PEER_NAME])
      assert.equal(spanAttributes.port, attributes[ATTR_NET_PEER_PORT])
      end()
    })
  })
})

test('Otel db client span statement test', (t, end) => {
=======
test('client span(db) is bridge accordingly(statement test)', (t, end) => {
>>>>>>> 258ad7de
  const { agent, tracer } = t.nr
  const attributes = {
    [ATTR_DB_NAME]: 'test-db',
    [ATTR_DB_SYSTEM]: 'postgresql',
    [ATTR_DB_STATEMENT]: "select foo from test where foo = 'bar';",
    [ATTR_NET_PEER_PORT]: 5436,
    [ATTR_NET_PEER_NAME]: '127.0.0.1'
  }
  const expectedHost = agent.config.getHostnameSafe('127.0.0.1')
  helper.runInTransaction(agent, (tx) => {
    tx.name = 'db-test'
    tracer.startActiveSpan('db-test', { kind: otel.SpanKind.CLIENT, attributes }, (span) => {
      const segment = agent.tracer.getSegment()
      assert.equal(segment.name, 'Datastore/statement/postgresql/test/select')
      span.end()
      const duration = hrTimeToMilliseconds(span.duration)
      assert.equal(duration, segment.getDurationInMillis())
      tx.end()
      const attrs = segment.getAttributes()
      assert.equal(attrs.host, expectedHost)
      assert.equal(attrs.product, 'postgresql')
      assert.equal(attrs.port_path_or_id, 5436)
      assert.equal(attrs.database_name, 'test-db')
      assert.equal(attrs.sql_obfuscated, 'select foo from test where foo = ?;')
      const metrics = tx.metrics.scoped[tx.name]
      assert.equal(metrics['Datastore/statement/postgresql/test/select'].callCount, 1)
      const unscopedMetrics = tx.metrics.unscoped
      ;[
        'Datastore/all',
        'Datastore/allWeb',
        'Datastore/postgresql/all',
        'Datastore/postgresql/allWeb',
        'Datastore/operation/postgresql/select',
        'Datastore/statement/postgresql/test/select',
        `Datastore/instance/postgresql/${expectedHost}/5436`
      ].forEach((expectedMetric) => {
        assert.equal(unscopedMetrics[expectedMetric].callCount, 1)
      })

      end()
    })
  })
})

test('client span(db) is bridged accordingly(operation test)', (t, end) => {
  const { agent, tracer } = t.nr
  const attributes = {
    [ATTR_DB_SYSTEM]: DB_SYSTEM_VALUES.REDIS,
    [ATTR_DB_STATEMENT]: 'hset has random random',
    [ATTR_NET_PEER_PORT]: 5436,
    [ATTR_NET_PEER_NAME]: '127.0.0.1'
  }
  const expectedHost = agent.config.getHostnameSafe('127.0.0.1')
  helper.runInTransaction(agent, (tx) => {
    tx.name = 'db-test'
    tracer.startActiveSpan('db-test', { kind: otel.SpanKind.CLIENT, attributes }, (span) => {
      const segment = agent.tracer.getSegment()
      assert.equal(segment.name, 'Datastore/operation/redis/hset')
      span.end()
      const duration = hrTimeToMilliseconds(span.duration)
      assert.equal(duration, segment.getDurationInMillis())
      tx.end()
      const attrs = segment.getAttributes()
      assert.equal(attrs.host, expectedHost)
      assert.equal(attrs.product, 'redis')
      assert.equal(attrs.port_path_or_id, 5436)
      const metrics = tx.metrics.scoped[tx.name]
      assert.equal(metrics['Datastore/operation/redis/hset'].callCount, 1)
      const unscopedMetrics = tx.metrics.unscoped
      ;[
        'Datastore/all',
        'Datastore/allWeb',
        'Datastore/redis/all',
        'Datastore/redis/allWeb',
        'Datastore/operation/redis/hset',
        `Datastore/instance/redis/${expectedHost}/5436`
      ].forEach((expectedMetric) => {
        assert.equal(unscopedMetrics[expectedMetric].callCount, 1)
      })

      end()
    })
  })
})

test('server span is bridged accordingly', (t, end) => {
  const { agent, tracer } = t.nr

  // Required span attributes for incoming HTTP server spans as defined by:
  // https://opentelemetry.io/docs/specs/semconv/http/http-spans/#http-server-semantic-conventions
  const attributes = {
    [ATTR_HTTP_URL]: 'http://newrelic.com/foo/bar',
    [ATTR_URL_SCHEME]: 'http',
    [ATTR_SERVER_ADDRESS]: 'newrelic.com',
    [ATTR_SERVER_PORT]: 80,
    [ATTR_HTTP_METHOD]: 'GET',
    [ATTR_URL_PATH]: '/foo/bar',
    [ATTR_HTTP_ROUTE]: '/foo/:param'
  }

  tracer.startActiveSpan('http-test', { kind: otel.SpanKind.SERVER, attributes }, (span) => {
    const tx = agent.getTransaction()
    span.setAttribute(ATTR_HTTP_RESP_STATUS_CODE, 200)
    span.setAttribute(ATTR_HTTP_STATUS_TEXT, 'OK')
    span.end()
    assert.ok(!tx.isDistributedTrace)
    const segment = agent.tracer.getSegment()
    assert.equal(segment.name, 'WebTransaction/WebFrameworkUri//GET/foo/:param')

    const duration = hrTimeToMilliseconds(span.duration)
    assert.equal(duration, segment.getDurationInMillis())

    const attrs = segment.getAttributes()
    assert.equal(attrs.host, 'newrelic.com')
    assert.equal(attrs.port, 80)
    assert.equal(attrs['request.method'], 'GET')
    assert.equal(attrs['http.route'], '/foo/:param')
    assert.equal(attrs['url.path'], '/foo/bar')
    assert.equal(attrs['url.scheme'], 'http')
    assert.equal(attrs['http.statusCode'], 200)
    assert.equal(attrs['http.statusText'], 'OK')

    const unscopedMetrics = tx.metrics.unscoped
    const expectedMetrics = [
      'HttpDispatcher',
      'WebTransaction',
      'WebTransactionTotalTime',
      'WebTransactionTotalTime/WebFrameworkUri//GET/foo/:param',
      segment.name
    ]
    for (const expectedMetric of expectedMetrics) {
      assert.equal(unscopedMetrics[expectedMetric].callCount, 1, `${expectedMetric} has correct callCount`)
    }
    assert.equal(unscopedMetrics.Apdex.apdexT, 0.1)
    assert.equal(unscopedMetrics['Apdex/WebFrameworkUri//GET/foo/:param'].apdexT, 0.1)

    end()
  })
})

test('server span(rpc) is bridged accordingly', (t, end) => {
  const { agent, tracer } = t.nr

  // Required span attributes for incoming HTTP server spans as defined by:
  // https://opentelemetry.io/docs/specs/semconv/rpc/rpc-spans/#client-attributes
  const attributes = {
    [ATTR_RPC_SYSTEM]: 'foo',
    [ATTR_RPC_METHOD]: 'getData',
    [ATTR_RPC_SERVICE]: 'test.service',
    [ATTR_SERVER_ADDRESS]: 'newrelic.com',
    [ATTR_URL_PATH]: '/foo/bar'
  }

  tracer.startActiveSpan('http-test', { kind: otel.SpanKind.SERVER, attributes }, (span) => {
    span.setAttribute(ATTR_GRPC_STATUS_CODE, 0)
    const tx = agent.getTransaction()
    span.end()
    assert.ok(!tx.isDistributedTrace)
    const segment = agent.tracer.getSegment()
    assert.equal(segment.name, 'WebTransaction/WebFrameworkUri/foo/test.service/getData')

    const duration = hrTimeToMilliseconds(span.duration)
    assert.equal(duration, segment.getDurationInMillis())

    const attrs = segment.getAttributes()
    assert.equal(attrs['server.address'], 'newrelic.com')
    assert.equal(attrs['rpc.system'], 'foo')
    assert.equal(attrs.component, 'foo')
    assert.equal(attrs['rpc.method'], 'getData')
    assert.equal(attrs['rpc.service'], 'test.service')
    assert.equal(attrs['url.path'], '/foo/bar')
    assert.equal(attrs['request.method'], 'getData')
    assert.equal(attrs['request.uri'], 'test.service/getData')
    assert.equal(attrs['response.status'], 0)

    const unscopedMetrics = tx.metrics.unscoped
    const expectedMetrics = [
      'HttpDispatcher',
      'WebTransaction',
      'WebTransactionTotalTime',
      'WebTransactionTotalTime/WebFrameworkUri/foo/test.service/getData',
      segment.name
    ]
    for (const expectedMetric of expectedMetrics) {
      assert.equal(unscopedMetrics[expectedMetric].callCount, 1, `${expectedMetric} has correct callCount`)
    }
    assert.equal(unscopedMetrics.Apdex.apdexT, 0.1)
    assert.equal(unscopedMetrics['Apdex/WebFrameworkUri/foo/test.service/getData'].apdexT, 0.1)

    end()
  })
})

test('server span(fallback) is bridged accordingly', (t, end) => {
  const { agent, tracer } = t.nr

  const attributes = {
    [ATTR_URL_SCHEME]: 'gopher',
    [ATTR_SERVER_ADDRESS]: '127.0.0.1',
    [ATTR_SERVER_PORT]: 3000,
    [ATTR_URL_PATH]: '/foo/bar',
  }

  const expectedHost = agent.config.getHostnameSafe('127.0.0.1')
  tracer.startActiveSpan('http-test', { kind: otel.SpanKind.SERVER, attributes }, (span) => {
    const tx = agent.getTransaction()
    span.end()
    assert.ok(!tx.isDistributedTrace)
    const segment = agent.tracer.getSegment()

    const duration = hrTimeToMilliseconds(span.duration)
    assert.equal(duration, segment.getDurationInMillis())
    assert.equal(segment.name, 'WebTransaction/NormalizedUri/*')

    const attrs = segment.getAttributes()
    assert.equal(attrs.host, expectedHost)
    assert.equal(attrs.port, 3000)
    assert.equal(attrs['url.path'], '/foo/bar')
    assert.equal(attrs['url.scheme'], 'gopher')
    assert.equal(attrs.nr_exclusive_duration_millis, duration)

    const unscopedMetrics = tx.metrics.unscoped
    const expectedMetrics = [
      'HttpDispatcher',
      'WebTransaction',
      'WebTransactionTotalTime',
      'WebTransactionTotalTime/NormalizedUri/*',
      segment.name
    ]
    for (const expectedMetric of expectedMetrics) {
      assert.equal(unscopedMetrics[expectedMetric].callCount, 1, `${expectedMetric} has correct callCount`)
    }
    assert.equal(unscopedMetrics.Apdex.apdexT, 0.1)
    assert.equal(unscopedMetrics['Apdex/NormalizedUri/*'].apdexT, 0.1)

    end()
  })
})

test('producer span is bridged accordingly', (t, end) => {
  const { agent, tracer } = t.nr
  const attributes = {
    [ATTR_MESSAGING_SYSTEM]: 'messaging-lib',
    [ATTR_MESSAGING_DESTINATION_KIND]: MESSAGING_SYSTEM_KIND_VALUES.QUEUE,
    [ATTR_MESSAGING_DESTINATION]: 'test-queue',
    [ATTR_SERVER_ADDRESS]: 'localhost',
    [ATTR_SERVER_PORT]: 5672,
    [ATTR_MESSAGING_RABBITMQ_DESTINATION_ROUTING_KEY]: 'myKey',
    [ATTR_MESSAGING_MESSAGE_CONVERSATION_ID]: 'MyConversationId'
  }
  helper.runInTransaction(agent, (tx) => {
    tx.name = 'prod-test'

    const expectedHost = agent.config.getHostnameSafe('localhost')
    tracer.startActiveSpan('prod-test', { kind: otel.SpanKind.PRODUCER, attributes }, (span) => {
      const segment = agent.tracer.getSegment()
      assert.equal(segment.name, 'MessageBroker/messaging-lib/queue/Produce/Named/test-queue')
      span.end()
      const duration = hrTimeToMilliseconds(span.duration)
      assert.equal(duration, segment.getDurationInMillis())
      tx.end()
      const metrics = tx.metrics.scoped[tx.name]
      assert.equal(metrics['MessageBroker/messaging-lib/queue/Produce/Named/test-queue'].callCount, 1)
      const unscopedMetrics = tx.metrics.unscoped
      assert.equal(unscopedMetrics['MessageBroker/messaging-lib/queue/Produce/Named/test-queue'].callCount, 1)

      const attrs = segment.getAttributes()
      assert.equal(attrs.host, expectedHost)
      assert.equal(attrs.port, 5672)
      assert.equal(attrs.correlation_id, 'MyConversationId')
      assert.equal(attrs.routing_key, 'myKey')
      assert.equal(attrs[ATTR_MESSAGING_SYSTEM], 'messaging-lib')
      assert.equal(attrs[ATTR_MESSAGING_DESTINATION], 'test-queue')
      assert.equal(attrs[ATTR_MESSAGING_DESTINATION_KIND], MESSAGING_SYSTEM_KIND_VALUES.QUEUE)
      end()
    })
  })
})

test('consumer span is bridged correctly', (t, end) => {
  const { agent, tracer } = t.nr
  const expectedHost = agent.config.getHostnameSafe('localhost')
  const attributes = {
    [ATTR_MESSAGING_SYSTEM]: 'kafka',
    [ATTR_MESSAGING_OPERATION]: 'getMessage',
    [ATTR_SERVER_ADDRESS]: '127.0.0.1',
    [ATTR_SERVER_PORT]: '1234',
    [ATTR_MESSAGING_DESTINATION]: 'work-queue',
    [ATTR_MESSAGING_DESTINATION_KIND]: 'queue',
    [ATTR_MESSAGING_RABBITMQ_DESTINATION_ROUTING_KEY]: 'test-key'
  }

  tracer.startActiveSpan('consumer-test', { kind: otel.SpanKind.CONSUMER, attributes }, (span) => {
    const tx = agent.getTransaction()
    assert.ok(!tx.isDistributedTrace)
    const segment = agent.tracer.getSegment()
    span.end()
    const duration = hrTimeToMilliseconds(span.duration)
    assert.equal(duration, segment.getDurationInMillis())

    assert.equal(segment.name, 'OtherTransaction/Message/kafka/queue/Named/work-queue')
    assert.equal(tx.type, 'message')

    const unscopedMetrics = tx.metrics.unscoped
    const expectedMetrics = [
      'OtherTransaction/all',
      'OtherTransaction/Message/all',
      'OtherTransaction/Message/kafka/queue/Named/work-queue',
      'OtherTransactionTotalTime'
    ]
    for (const expectedMetric of expectedMetrics) {
      assert.equal(unscopedMetrics[expectedMetric].callCount, 1, `${expectedMetric}.callCount`)
    }

    // Verify that required reconciled attributes are present:
    let attrs = tx.baseSegment.getAttributes()
    assert.equal(attrs.host, expectedHost)
    assert.equal(attrs.port, '1234')
    attrs = tx.trace.attributes.get(DESTINATIONS.TRANS_COMMON)
    assert.equal(attrs['message.queueName'], 'work-queue')
    assert.equal(attrs['message.routingKey'], 'test-key')

    end()
  })
})

test('messaging consumer skips high security attributes', (t, end) => {
  const { agent, tracer } = t.nr
  const expectedHost = agent.config.getHostnameSafe('localhost')
  const attributes = {
    [ATTR_MESSAGING_SYSTEM]: 'kafka',
    [ATTR_MESSAGING_OPERATION]: 'getMessage',
    [ATTR_SERVER_ADDRESS]: '127.0.0.1',
    [ATTR_SERVER_PORT]: '1234',
    [ATTR_MESSAGING_DESTINATION_KIND]: 'queue',
    [ATTR_MESSAGING_DESTINATION_NAME]: 'test-queue',
    [ATTR_MESSAGING_RABBITMQ_DESTINATION_ROUTING_KEY]: 'test-key'
  }
  agent.config.high_security = true

  tracer.startActiveSpan('consumer-test', { kind: otel.SpanKind.CONSUMER, attributes }, (span) => {
    const tx = agent.getTransaction()
    span.end()

    // Verify that required reconciled attributes are present:
    let attrs = tx.baseSegment.getAttributes()
    assert.equal(attrs.host, expectedHost)
    assert.equal(attrs.port, '1234')
    attrs = tx.trace.attributes.get(DESTINATIONS.TRANS_COMMON)
    assert.equal(attrs['message.queueName'], undefined)
    assert.equal(attrs['message.routingKey'], undefined)

    end()
  })
})

test('consumer span accepts upstream traceparent/tracestate correctly', (t, end) => {
  const { agent, tracer } = t.nr

  const attributes = {
    [ATTR_MESSAGING_SYSTEM]: 'kafka',
    [ATTR_MESSAGING_OPERATION]: 'getMessage',
    [ATTR_SERVER_ADDRESS]: '127.0.0.1',
    [ATTR_MESSAGING_DESTINATION]: 'work-queue',
    [ATTR_MESSAGING_DESTINATION_KIND]: 'queue'
  }

  const { ctx, traceId, spanId } = setupDtHeaders(agent)
  tracer.startActiveSpan('consumer-test', { kind: otel.SpanKind.CONSUMER, attributes }, ctx, (span) => {
    const tx = agent.getTransaction()
    span.end()
    assertDtAttrs({ tx, traceId, spanId, transportType: 'kafka' })
    end()
  })
})

test('server span accepts upstream traceparent/tracestate correctly', (t, end) => {
  const { agent, tracer } = t.nr

  // Required span attributes for incoming HTTP server spans as defined by:
  // https://opentelemetry.io/docs/specs/semconv/http/http-spans/#http-server-semantic-conventions
  const attributes = {
    [ATTR_HTTP_URL]: 'http://newrelic.com/foo/bar',
    [ATTR_URL_SCHEME]: 'http',
    [ATTR_SERVER_ADDRESS]: 'newrelic.com',
    [ATTR_SERVER_PORT]: 80,
    [ATTR_HTTP_METHOD]: 'GET',
    [ATTR_URL_PATH]: '/foo/bar',
    [ATTR_HTTP_ROUTE]: '/foo/:param'
  }

  const { ctx, traceId, spanId } = setupDtHeaders(agent)
  tracer.startActiveSpan('http-test', { kind: otel.SpanKind.SERVER, attributes }, ctx, (span) => {
    const tx = agent.getTransaction()
    span.setAttribute(ATTR_HTTP_STATUS_CODE, 200)
    span.setAttribute(ATTR_HTTP_STATUS_TEXT, 'OK')
    span.end()
    assertDtAttrs({ tx, traceId, spanId, transportType: 'HTTPS' })

    const unscopedMetrics = tx.metrics.unscoped
    const expectedMetrics = [
      'DurationByCaller/App/1/2827902/HTTPS/all',
      'DurationByCaller/App/1/2827902/HTTPS/allWeb',
      'TransportDuration/App/1/2827902/HTTPS/all',
      'TransportDuration/App/1/2827902/HTTPS/allWeb',
    ]
    for (const expectedMetric of expectedMetrics) {
      assert.equal(unscopedMetrics[expectedMetric].callCount, 1, `${expectedMetric} has correct callCount`)
    }
    end()
  })
})

test('server span should not accept upstream traceparent/tracestate if distributed tracing is disabled', (t, end) => {
  const { agent, tracer } = t.nr
  agent.config.distributed_tracing.enabled = false

  // Required span attributes for incoming HTTP server spans as defined by:
  // https://opentelemetry.io/docs/specs/semconv/http/http-spans/#http-server-semantic-conventions
  const attributes = {
    [ATTR_HTTP_URL]: 'http://newrelic.com/foo/bar',
    [ATTR_URL_SCHEME]: 'http',
    [ATTR_SERVER_ADDRESS]: 'newrelic.com',
    [ATTR_SERVER_PORT]: 80,
    [ATTR_HTTP_METHOD]: 'GET',
    [ATTR_URL_PATH]: '/foo/bar',
    [ATTR_HTTP_ROUTE]: '/foo/:param'
  }

  const { ctx } = setupDtHeaders(agent)
  tracer.startActiveSpan('http-test', { kind: otel.SpanKind.SERVER, attributes }, ctx, (span) => {
    const tx = agent.getTransaction()
    span.setAttribute(ATTR_HTTP_STATUS_CODE, 200)
    span.setAttribute(ATTR_HTTP_STATUS_TEXT, 'OK')
    span.end()
    assert.ok(!tx.isDistributedTrace)
    end()
  })
})

function setupDtHeaders(agent) {
  agent.config.trusted_account_key = 1
  agent.config.primary_application_id = 2
  agent.config.account_id = 1
  const spanId = '00f067aa0ba902b7'
  const traceId = '00015f9f95352ad550284c27c5d3084c'
  const traceparent = `00-${traceId}-${spanId}-01`
  const tracestate = `1@nr=0-0-1-2827902-7d3efb1b173fecfa-e8b91a159289ff74-1-1.23456-${Date.now()}`

  const headers = {
    traceparent,
    tracestate
  }
  const ctx = otel.propagation.extract(otel.ROOT_CONTEXT, headers)
  return { ctx, traceId, spanId }
}

function assertDtAttrs({ tx, traceId, spanId, transportType }) {
  assert.equal(tx.acceptedDistributedTrace, true)
  assert.equal(tx.isDistributedTrace, true)
  assert.equal(tx.traceId, traceId)
  assert.equal(tx.parentSpanId, spanId)
  assert.ok(tx.parentTransportDuration >= 0)
  assert.equal(tx.parentTransportType, transportType)
  assert.equal(tx.parentType, 'App')
  assert.equal(tx.parentAcct, '1')
  assert.equal(tx.parentApp, '2827902')
  assert.equal(tx.parentId, 'e8b91a159289ff74')
  assert.equal(tx.sampled, true)
  assert.ok(tx.priority)
}<|MERGE_RESOLUTION|>--- conflicted
+++ resolved
@@ -25,6 +25,7 @@
   ATTR_HTTP_REQUEST_METHOD,
   ATTR_HTTP_RESP_STATUS_CODE,
   ATTR_HTTP_ROUTE,
+  ATTR_HTTP_STATUS_CODE,
   ATTR_HTTP_STATUS_TEXT,
   ATTR_HTTP_URL,
   ATTR_MESSAGING_DESTINATION,
@@ -140,8 +141,7 @@
   })
 })
 
-<<<<<<< HEAD
-test('Reconcile Otel http external span attributes test', (t, end) => {
+test('Http external span is bridged accordingly', (t, end) => {
   const attributes = {
     [ATTR_SERVER_ADDRESS]: 'www.newrelic.com',
     [ATTR_HTTP_REQUEST_METHOD]: 'GET',
@@ -179,7 +179,7 @@
   })
 })
 
-test('Reconcile Otel http external span legacy attributes test', (t, end) => {
+test('Http external span is bridged accordingly(legacy attributes test)', (t, end) => {
   const attributes = {
     [ATTR_NET_PEER_NAME]: 'www.newrelic.com',
     [ATTR_HTTP_METHOD]: 'GET',
@@ -216,10 +216,7 @@
   })
 })
 
-test('Otel db client span statement test', (t, end) => {
-=======
 test('client span(db) is bridge accordingly(statement test)', (t, end) => {
->>>>>>> 258ad7de
   const { agent, tracer } = t.nr
   const attributes = {
     [ATTR_DB_NAME]: 'test-db',
