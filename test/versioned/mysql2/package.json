--- conflicted
+++ resolved
@@ -36,10 +36,6 @@
   ],
   "dependencies": {
     "generic-pool": "^2.4.6",
-<<<<<<< HEAD
-    "mysql2": "^1.6.1"
-=======
     "mysql2": "^1.5.1 <1.6.2"
->>>>>>> cce12f30
   }
 }