--- conflicted
+++ resolved
@@ -6,12 +6,8 @@
   "tests": [
     {
       "engines": {
-<<<<<<< HEAD
-        "node": ">=20"
-=======
-        "node": ">=18 <24",
+        "node": ">=20 <24",
         "comment": "https://github.com/restify/node-restify/issues/1984"
->>>>>>> 66694c68
       },
       "dependencies": {
         "restify": ">=11.0.0",
