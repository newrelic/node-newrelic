{
<<<<<<< HEAD
  "name": "@newrelic/beta-agent",
  "version": "2.1.0-beta",
=======
  "name": "newrelic",
  "version": "1.30.4",
>>>>>>> f71f0db2
  "author": "New Relic Node.js agent team <nodejs@newrelic.com>",
  "licenses": [
    {
      "type": "proprietary",
      "url": "https://raw.github.com/newrelic/node-newrelic/master/LICENSE"
    }
  ],
  "contributors": [
    {
      "name": "Saxon D'Aubin",
      "email": "saxon@newrelic.com",
      "web": "http://newrelic.com"
    },
    {
      "name": "Forrest L Norvell",
      "email": "forrest@newrelic.com",
      "web": "http://newrelic.com/"
    },
    {
      "name": "Jacob Groundwater",
      "email": "jacob@newrelic.com",
      "web": "https://newrelic.com"
    },
    {
      "name": "Wraithan (Chris McDonald)",
      "email": "wmcdonald@newrelic.com",
      "web": "https://newrelic.com"
    },
    {
      "name": "Michael Hayes",
      "email": "mhayes@newrelic.com",
      "web": "https://newrelic.com"
    },
    {
      "name": "Bryan Clement",
      "email": "bclement@newrelic.com",
      "web": "https://newrelic.com"
    },
    {
      "name": "Jeff Olfert",
      "email": "jolfert@newrelic.com",
      "web": "https://newrelic.com"
    },
    {
      "name": "Wilson Bilkovich",
      "email": "wbilkovich@newrelic.com",
      "web": "https://newrelic.com"
    },
    {
      "name": "Jonathan Merrill",
      "email": "jmerrill@newrelic.com",
      "web": "https://newrelic.com"
    },
    {
      "name": "Martin Kuba",
      "email": "mkuba@newrelic.com",
      "web": "https://newrelic.com"
    },
    {
      "name": "Tim Krajcar",
      "email": "tkrajcar@newrelic.com",
      "web": "https://newrelic.com"
    },
    {
      "name": "Eric Wang",
      "email": "ewang@newrelic.com",
      "web": "https://newrelic.com"
    },
    {
      "name": "Natalie Wolfe",
      "email": "nwolfe@newrelic.com",
      "web": "https://newrelic.com"
    },
    {
      "name": "Seth Shober",
      "email": "sshober@newrelic.com",
      "web": "https://newrelic.com"
    }
  ],
  "description": "New Relic agent",
  "keywords": [
    "apm",
    "performance",
    "monitoring",
    "instrumentation",
    "debugging",
    "profiling"
  ],
  "homepage": "http://github.com/newrelic/node-newrelic",
  "engines": {
    "node": ">=0.10.0"
  },
  "directories": {
    "lib": "lib"
  },
  "scripts": {
    "test": "make test"
  },
  "bin": {
    "newrelic-naming-rules": "./bin/test-naming-rules.js"
  },
  "dependencies": {
    "concat-stream": "^1.5.0",
    "https-proxy-agent": "^0.3.5",
    "json-stringify-safe": "^5.0.0",
    "readable-stream": "^2.1.4",
    "semver": "^5.3.0",
    "yakaa": "^1.0.1"
  },
  "bundledDependencies": [
    "concat-stream",
    "https-proxy-agent",
    "json-stringify-safe",
    "readable-stream",
    "semver",
    "yakaa"
  ],
  "devDependencies": {
    "eslint": "^2.5.4",
    "jsdoc": "^3.4.0",
    "mocha": "*",
    "tap": "0.7.1"
  },
  "repository": {
    "type": "git",
    "url": "https://github.com/newrelic/node-newrelic.git"
  }
}<|MERGE_RESOLUTION|>--- conflicted
+++ resolved
@@ -1,11 +1,6 @@
 {
-<<<<<<< HEAD
   "name": "@newrelic/beta-agent",
-  "version": "2.1.0-beta",
-=======
-  "name": "newrelic",
-  "version": "1.30.4",
->>>>>>> f71f0db2
+  "version": "2.1.1-beta",
   "author": "New Relic Node.js agent team <nodejs@newrelic.com>",
   "licenses": [
     {
