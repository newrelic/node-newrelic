{
  "name": "newrelic",
<<<<<<< HEAD
  "version": "1.6.0",
=======
  "version": "1.7.0",
>>>>>>> 2b4ba373
  "author": "New Relic Node.js agent team <nodejs@newrelic.com>",
  "licenses": [
    {
      "type": "proprietary",
      "url": "https://raw.github.com/newrelic/node-newrelic/master/LICENSE"
    }
  ],
  "contributors": [
    {
      "name": "Saxon D'Aubin",
      "email": "saxon@newrelic.com",
      "web": "http://newrelic.com"
    },
    {
      "name": "Forrest L Norvell",
      "email": "forrest@newrelic.com",
      "web": "http://newrelic.com/"
    },
    {
      "name": "Jacob Groundwater",
      "email": "jacob@newrelic.com",
      "web": "https://newrelic.com"
    },
    {
      "name": "Wraithan (Chris McDonald)",
      "email": "wmcdonald@newrelic.com",
      "web": "https://newrelic.com"
    }
  ],
  "description": "New Relic agent",
  "keywords": [
    "apm",
    "performance",
    "monitoring",
    "instrumentation",
    "debugging",
    "profiling"
  ],
  "homepage": "http://github.com/newrelic/node-newrelic",
  "engines": {
    "node": ">=0.6.0"
  },
  "directories": {
    "lib": "lib"
  },
  "scripts": {
    "test": "make test"
  },
  "dependencies": {
    "bunyan": "0.14.6",
    "continuation-local-storage": "^3.0.0",
    "yakaa": "^1.0.0"
  },
  "bundledDependencies": [
    "bunyan",
    "continuation-local-storage",
    "yakaa"
  ],
  "devDependencies": {
    "mocha": "*",
    "chai": "*",
    "cover": "*",
    "request": "*",
    "sinon": "*",
    "architect": "*",
    "wrench": "*",
    "carrier": "*",
    "restify": "*",
    "tap": "*",
    "memcached": ">=0.2.8",
    "sequelize": "*",
    "redis": "*",
    "q": "*",
    "qx": "*",
    "nave": "*",
    "should": "*",
    "nock": "*",
    "split": "*",
    "JSV": "~4.0.2",
    "glob": "~3.2.9",
    "mkdirp": "*",
    "express": "*"
  },
  "repository": {
    "type": "git",
    "url": "https://github.com/newrelic/node-newrelic.git"
  }
}<|MERGE_RESOLUTION|>--- conflicted
+++ resolved
@@ -1,10 +1,6 @@
 {
   "name": "newrelic",
-<<<<<<< HEAD
-  "version": "1.6.0",
-=======
   "version": "1.7.0",
->>>>>>> 2b4ba373
   "author": "New Relic Node.js agent team <nodejs@newrelic.com>",
   "licenses": [
     {
