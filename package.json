{
  "name": "newrelic",
  "version": "9.9.0",
  "author": "New Relic Node.js agent team <nodejs@newrelic.com>",
  "license": "Apache-2.0",
  "contributors": [
    {
      "name": "Saxon D'Aubin",
      "email": "saxon@newrelic.com",
      "web": "http://newrelic.com"
    },
    {
      "name": "Forrest L Norvell",
      "email": "forrest@newrelic.com",
      "web": "http://newrelic.com/"
    },
    {
      "name": "Jacob Groundwater",
      "email": "jacob@newrelic.com",
      "web": "https://newrelic.com"
    },
    {
      "name": "Wraithan (Chris McDonald)",
      "email": "wmcdonald@newrelic.com",
      "web": "https://newrelic.com"
    },
    {
      "name": "Michael Hayes",
      "email": "mhayes@newrelic.com",
      "web": "https://newrelic.com"
    },
    {
      "name": "Bryan Clement",
      "email": "bclement@newrelic.com",
      "web": "https://newrelic.com"
    },
    {
      "name": "Jeff Olfert",
      "email": "jolfert@newrelic.com",
      "web": "https://newrelic.com"
    },
    {
      "name": "Wilson Bilkovich",
      "email": "wbilkovich@newrelic.com",
      "web": "https://newrelic.com"
    },
    {
      "name": "Jonathan Merrill",
      "email": "jmerrill@newrelic.com",
      "web": "https://newrelic.com"
    },
    {
      "name": "Martin Kuba",
      "email": "mkuba@newrelic.com",
      "web": "https://newrelic.com"
    },
    {
      "name": "Tim Krajcar",
      "email": "tkrajcar@newrelic.com",
      "web": "https://newrelic.com"
    },
    {
      "name": "Eric Wang",
      "email": "ewang@newrelic.com",
      "web": "https://newrelic.com"
    },
    {
      "name": "Natalie Wolfe",
      "email": "nwolfe@newrelic.com",
      "web": "https://newrelic.com"
    },
    {
      "name": "Seth Shober",
      "email": "sshober@newrelic.com",
      "web": "https://newrelic.com"
    },
    {
      "name": "Peter Svetlichny",
      "email": "psvetlichny@newrelic.com",
      "web": "https://newrelic.com"
    },
    {
      "name": "Michael Goin",
      "email": "mgoin@newrelic.com",
      "web": "https://newrelic.com"
    },
    {
      "name": "Alan Storm",
      "email": "astorm@newrelic.com",
      "web": "https://newrelic.com"
    },
    {
      "name": "Carlo Pearson",
      "email": "cpearson@newrelic.com",
      "web": "https://newrelic.com"
    },
    {
      "name": "Nick Tzaperas",
      "email": "ntzaperas@newrelic.com",
      "web": "https://newrelic.com"
    },
    {
      "name": "Bob Evans",
      "email": "revans@newrelic.com",
      "web": "https://newrelic.com"
    },
    {
      "name": "Diana Thayer",
      "email": "dthayer@newrelic.com",
      "web": "https://newrelic.com"
    },
    {
      "name": "Jordi Gutiérrez Hermoso",
      "email": "jgutierrezhermoso@newrelic.com",
      "web": "https://newrelic.com"
    },
    {
      "name": "Maurice Rickard",
      "email": "mrickard@newrelic.com",
      "web": "https://newrelic.com"
    },
    {
      "name": "Jessica Lopatta",
      "email": "jlopatta@newrelic.com",
      "web": "https://newrelic.com"
    }
  ],
  "description": "New Relic agent",
  "keywords": [
    "apm",
    "performance",
    "monitoring",
    "instrumentation",
    "debugging",
    "profiling"
  ],
  "homepage": "https://github.com/newrelic/node-newrelic",
  "engines": {
    "node": ">=14",
    "npm": ">=6.0.0"
  },
  "directories": {
    "lib": "lib"
  },
  "scripts": {
    "bench": "node ./bin/run-bench.js",
    "docker-env": "./bin/docker-env-vars.sh",
    "docs": "npm ci && jsdoc -c ./jsdoc-conf.json --private -r .",
    "integration": "npm run prepare-test && npm run sub-install && time c8 -o ./coverage/integration tap --test-regex='(\\/|^test\\/integration\\/.*\\.tap\\.js)$' --timeout=180 --no-coverage --reporter classic",
    "integration:async-local": "npm run prepare-test && npm run sub-install && time c8 -o ./coverage/integration-async-local tap --test-regex='(\\/|^test\\/integration\\/.*\\.tap\\.js)$' --timeout=360 --no-coverage --reporter classic --test-env=NEW_RELIC_FEATURE_FLAG_ASYNC_LOCAL_CONTEXT=1",
    "prepare-test": "npm run ssl && npm run docker-env",
    "lint": "eslint ./*.{js,mjs} lib test bin examples",
    "lint:fix": "eslint --fix, ./*.{js,mjs} lib test bin examples",
    "lint:lockfile": "lockfile-lint --path package-lock.json --type npm --allowed-hosts npm --validate-https --validate-integrity",
    "public-docs": "jsdoc -c ./jsdoc-conf.json --tutorials examples/shim api.js lib/shim/ lib/transaction/handle.js && cp examples/shim/*.png out/",
    "publish-docs": "./bin/publish-docs.sh",
    "services": "./bin/docker-services.sh",
    "smoke": "npm run ssl && time tap test/smoke/**/**/*.tap.js --timeout=180 --no-coverage",
    "ssl": "./bin/ssl.sh",
    "sub-install": "node test/bin/install_sub_deps",
    "test": "npm run integration && npm run unit && npm run unit:esm",
    "third-party-updates": "oss third-party manifest --includeOptDeps && oss third-party notices --includeOptDeps && git add THIRD_PARTY_NOTICES.md third_party_manifest.json",
    "unit": "rm -f newrelic_agent.log && time c8 -o ./coverage/unit tap --test-regex='(\\/|^test\\/unit\\/.*\\.test\\.js)$' --timeout=180 --no-coverage --reporter classic",
    "unit:async-local": "rm -f newrelic_agent.log && time tap --test-regex='(\\/|^test\\/unit\\/.*\\.test\\.js)$' --timeout=180 --no-coverage --reporter classic --test-env=NEW_RELIC_FEATURE_FLAG_ASYNC_LOCAL_CONTEXT=1",
    "unit:esm": "rm -f newrelic_agent.log && time c8 -o ./coverage/esm-unit --include *.mjs --include **/*.mjs --exclude false tap --test-regex='(\\/|^test\\/unit\\/.*\\.test\\.mjs)$' --timeout=180 --no-coverage --reporter classic --node-arg=--experimental-loader=testdouble",
    "update-cross-agent-tests": "./bin/update-cats.sh",
    "versioned-tests": "./bin/run-versioned-tests.sh",
    "update-changelog-version": "node ./bin/update-changelog-version",
    "checkout-external-versioned": "node ./test/versioned-external/checkout-external-tests.js",
    "versioned": "npm run versioned:npm7",
    "versioned:major": "VERSIONED_MODE=--major npm run versioned:npm7",
    "versioned:npm6": "npm run checkout-external-versioned && npm run prepare-test && time ./bin/run-versioned-tests.sh",
    "versioned:npm7": "npm run checkout-external-versioned && npm run prepare-test && NPM7=1 time ./bin/run-versioned-tests.sh",
    "versioned:async-local": "NEW_RELIC_FEATURE_FLAG_ASYNC_LOCAL_CONTEXT=1 npm run versioned:npm7",
    "versioned:async-local:major": "NEW_RELIC_FEATURE_FLAG_ASYNC_LOCAL_CONTEXT=1 npm run versioned:major",
    "prepare": "husky install"
  },
  "bin": {
    "newrelic-naming-rules": "./bin/test-naming-rules.js"
  },
  "dependencies": {
<<<<<<< HEAD
    "@grpc/grpc-js": "^1.7.3",
    "@grpc/proto-loader": "^0.7.4",
    "@newrelic/aws-sdk": "^5.0.0",
    "@newrelic/koa": "^7.0.0",
=======
    "@grpc/grpc-js": "^1.8.4",
    "@grpc/proto-loader": "^0.7.3",
    "@newrelic/aws-sdk": "^5.0.2",
    "@newrelic/koa": "^7.1.1",
>>>>>>> 4f33386b
    "@newrelic/superagent": "^6.0.0",
    "@tyriar/fibonacci-heap": "^2.0.7",
    "concat-stream": "^2.0.0",
    "https-proxy-agent": "^5.0.0",
    "json-bigint": "^1.0.0",
    "json-stringify-safe": "^5.0.0",
    "readable-stream": "^3.6.0",
    "semver": "^5.3.0",
    "winston-transport": "^4.5.0"
  },
  "optionalDependencies": {
    "@contrast/fn-inspect": "^3.3.0",
    "@newrelic/native-metrics": "^9.0.0"
  },
  "devDependencies": {
    "@newrelic/eslint-config": "^0.2.0",
    "@newrelic/newrelic-oss-cli": "^0.1.2",
    "@newrelic/proxy": "^2.0.0",
    "@newrelic/test-utilities": "^7.2.0",
    "@octokit/rest": "^18.0.15",
    "@slack/bolt": "^3.7.0",
    "ajv": "^6.12.6",
    "async": "^3.2.4",
    "c8": "^7.12.0",
    "chai": "^4.1.2",
    "clean-jsdoc-theme": "^4.2.4",
    "commander": "^7.0.0",
    "eslint": "^8.24.0",
    "eslint-config-prettier": "^8.3.0",
    "eslint-plugin-disable": "^2.0.1",
    "eslint-plugin-header": "^3.1.1",
    "eslint-plugin-jsdoc": "^39.3.6",
    "eslint-plugin-node": "^11.1.0",
    "eslint-plugin-prettier": "^3.4.0",
    "eslint-plugin-sonarjs": "^0.15.0",
    "express": "*",
    "glob": "^7.1.2",
    "got": "^11.8.5",
    "husky": "^6.0.0",
    "jsdoc": "^4.0.0",
    "lint-staged": "^11.0.0",
    "lockfile-lint": "^4.9.6",
    "memcached": ">=0.2.8",
    "nock": "11.8.0",
    "prettier": "^2.3.2",
    "proxyquire": "^1.8.0",
    "q": "*",
    "request": "^2.88.2",
    "rimraf": "^2.6.3",
    "should": "*",
    "sinon": "^4.5.0",
    "tap": "^16.3.4",
    "temp": "^0.8.1",
    "testdouble": "^3.16.6",
    "when": "*"
  },
  "repository": {
    "type": "git",
    "url": "https://github.com/newrelic/node-newrelic.git"
  },
  "files": [
    "index.js",
    "api.js",
    "stub_api.js",
    "newrelic.js",
    "README.md",
    "LICENSE",
    "NEWS.md",
    "THIRD_PARTY_NOTICES.md",
    "lib/",
    "bin/tracetractor",
    "bin/test-naming-rules.js",
    "esm-loader.mjs"
  ]
}<|MERGE_RESOLUTION|>--- conflicted
+++ resolved
@@ -179,17 +179,10 @@
     "newrelic-naming-rules": "./bin/test-naming-rules.js"
   },
   "dependencies": {
-<<<<<<< HEAD
-    "@grpc/grpc-js": "^1.7.3",
+    "@grpc/grpc-js": "^1.8.4",
     "@grpc/proto-loader": "^0.7.4",
-    "@newrelic/aws-sdk": "^5.0.0",
-    "@newrelic/koa": "^7.0.0",
-=======
-    "@grpc/grpc-js": "^1.8.4",
-    "@grpc/proto-loader": "^0.7.3",
     "@newrelic/aws-sdk": "^5.0.2",
     "@newrelic/koa": "^7.1.1",
->>>>>>> 4f33386b
     "@newrelic/superagent": "^6.0.0",
     "@tyriar/fibonacci-heap": "^2.0.7",
     "concat-stream": "^2.0.0",
