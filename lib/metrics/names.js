--- conflicted
+++ resolved
@@ -63,11 +63,8 @@
 
 var CASSANDRA = {
   PREFIX    : 'Cassandra',
-<<<<<<< HEAD
+  OPERATION : DB.OPERATION + '/Cassandra/',
   STATEMENT : DB.STATEMENT + '/Cassandra/',
-=======
->>>>>>> 344f8a81
-  OPERATION : DB.OPERATION + '/Cassandra/',
   INSTANCE  : DB.INSTANCE  + '/Cassandra/'
 };
 
