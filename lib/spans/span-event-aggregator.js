--- conflicted
+++ resolved
@@ -76,18 +76,14 @@
 
       return false
     }
-<<<<<<< HEAD
 
-    this._metrics.getOrCreateMetric(util.format(this._metricNames.INSTRUMENTED, this.partialGranularityMode)).incrementCallCount()
+    this._metrics.getOrCreateMetric(util.format(this._metricNames.INSTRUMENTED, transaction.partialType)).incrementCallCount()
 
-    const span = SpanEvent.fromSegment({ segment, transaction, parentId, isRoot, inProcessSpans: this.inProcessSpans, partialGranularityMode: this.partialGranularityMode })
-=======
     const span = SpanEvent.fromSegment({ segment, transaction, parentId, isRoot, inProcessSpans: this.inProcessSpans })
->>>>>>> c9d156fe
 
     if (span) {
       this.add(span, transaction.priority)
-      this._metrics.getOrCreateMetric(util.format(this._metricNames.KEPT, this.partialGranularityMode)).incrementCallCount()
+      this._metrics.getOrCreateMetric(util.format(this._metricNames.KEPT, transaction.partialType)).incrementCallCount()
     }
 
     if (segment.spanLinks.length > 0) {
