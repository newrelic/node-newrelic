--- conflicted
+++ resolved
@@ -11,17 +11,6 @@
 
 /**
  * Defines a subscriber for database queries.
-<<<<<<< HEAD
- * On an event, this handler will create a segment with name
- * `{DB.STATEMENT}/{DB_SYSTEM}/{COLLECTION}/{OPERATION}`.
- *
- * You must define `this.queryString` and `this.system` when inheriting from this class.
- * If it is a batch function, set `this.isBatch = true`.
- */
-class DbQuerySubscriber extends DbSubscriber {
-  /**
-   * The event handler for database query subscribers.
-=======
  *
  * @property {string} queryString Must be set by any class that extends this
  * one prior to this class's `.handler` method being invoked. It represents
@@ -34,7 +23,6 @@
    * `{DB.STATEMENT}/{DB_SYSTEM}/{COLLECTION}/{OPERATION}`.
    * Other than `DB.STATEMENT` which is a constant, these values
    * are extracted from `this.queryString`.
->>>>>>> 859f27fe
    * @param {object} data event data
    * @param {Context} ctx the context
    * @returns {Context} the updated context with the new segment
