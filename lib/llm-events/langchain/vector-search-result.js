--- conflicted
+++ resolved
@@ -28,11 +28,8 @@
     super(params)
     const { agent } = params
 
-<<<<<<< HEAD
     this.search_id = params.search_id
     this.page_content = params.pageContent
-=======
->>>>>>> 47a925ec
     this.sequence = params.sequence
 
     if (agent.config.ai_monitoring.record_content.enabled === true) {
