'use strict'

// unreleased flags gating an active feature
exports.prerelease = {
  express5: false,
  await_support: true,
  serverless_mode: true,
  promise_segments: false,
<<<<<<< HEAD
  reverse_naming_rules: false,
  span_error_attributes: false,
  streaming_spans: false
=======
  reverse_naming_rules: false
>>>>>>> cd9406cf
}

// flags that are no longer used for released features
exports.released = [
  'released',
  'cat',
  'custom_instrumentation',
  'custom_metrics',
  'express_segments',
  'native_metrics',
  'protocol_17',
  'send_request_uri_attribute',
  'synthetics',
  'dt_format_w3c'
]

// flags that are no longer used for unreleased features
exports.unreleased = [
  'unreleased'
]<|MERGE_RESOLUTION|>--- conflicted
+++ resolved
@@ -6,13 +6,8 @@
   await_support: true,
   serverless_mode: true,
   promise_segments: false,
-<<<<<<< HEAD
   reverse_naming_rules: false,
-  span_error_attributes: false,
   streaming_spans: false
-=======
-  reverse_naming_rules: false
->>>>>>> cd9406cf
 }
 
 // flags that are no longer used for released features
