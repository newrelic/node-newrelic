--- conflicted
+++ resolved
@@ -111,20 +111,12 @@
    *
    * @example 200
    */
-<<<<<<< HEAD
-  ATTR_HTTP_RESP_STATUS_CODE: 'http.response.status_code',
-=======
   ATTR_HTTP_RES_STATUS_CODE: 'http.response.status_code',
->>>>>>> 258ad7de
 
   /**
    * The http response status code
    *
-<<<<<<< HEAD
-   * @example 200
-=======
    * {@link ATTR_HTTP_RES_STATUS_CODE} is new and should be used instead.
->>>>>>> 258ad7de
    */
   ATTR_HTTP_STATUS_CODE: 'http.status_code',
 
