--- conflicted
+++ resolved
@@ -93,6 +93,14 @@
     } else if (span.kind === SpanKind.CLIENT && (span.attributes[ATTR_HTTP_METHOD] || span.attributes[ATTR_HTTP_REQUEST_METHOD])) {
       this.reconcileHttpExternalAttributes({ segment, span })
     }
+
+    // AWS Entity linking
+    if (span.attributes['faas.invoked_provider'] === 'aws' ||
+      span.attributes['faas.id']?.includes('aws:lambda')) {
+      this.reconcileLambdaAttributes({ segment, span })
+    } else if (span.attributes['messaging.system'] === 'AmazonSQS') {
+      this.reconcileSQSAttributes({ segment, span })
+    }
   }
 
   reconcileHttpExternalAttributes({ segment, span }) {
@@ -113,20 +121,7 @@
       [ATTR_HTTP_URL]: noOpMapper,
       [ATTR_URL_QUERY]: noOpMapper
     }
-<<<<<<< HEAD
-
-    // AWS Entity linking
-    if (span.attributes['faas.invoked_provider'] === 'aws' ||
-      span.attributes['faas.id']?.includes('aws:lambda')) {
-      this.reconcileLambdaAttributes({ segment, span })
-    } else if (span.attributes['messaging.system'] === 'AmazonSQS') {
-      this.reconcileSQSAttributes({ segment, span })
-    }
-
-    // TODO: add http external checks
-=======
-    this.#reconciler.reconcile({ segment, otelSpan: span, mapper })
->>>>>>> cb3e7581
+    this.#reconciler.reconcile({ segment, otelSpan: span, mapper })
   }
 
   /**
@@ -188,37 +183,6 @@
   }
 
   reconcileHttpAttributes({ segment, span, transaction }) {
-<<<<<<< HEAD
-    for (const [prop, value] of Object.entries(span.attributes)) {
-      let key = prop
-      let sanitized = value
-      if (key === ATTR_HTTP_ROUTE) {
-        // TODO: can we get the route params?
-        transaction.nameState.appendPath(sanitized)
-      } else if (key === ATTR_HTTP_STATUS_CODE || key === ATTR_HTTP_RES_STATUS_CODE) {
-        key = 'http.statusCode'
-        transaction.statusCode = sanitized
-        transaction.trace.attributes.addAttribute(DESTINATIONS.TRANS_COMMON, key, sanitized)
-        // Not using const as it is not in semantic-conventions
-      } else if (key === ATTR_HTTP_STATUS_TEXT) {
-        key = 'http.statusText'
-        transaction.trace.attributes.addAttribute(DESTINATIONS.TRANS_COMMON, key, sanitized)
-      } else if (key === ATTR_SERVER_PORT || key === ATTR_NET_HOST_PORT) {
-        key = 'port'
-      } else if (key === ATTR_SERVER_ADDRESS || key === ATTR_NET_HOST_NAME) {
-        key = 'host'
-        if (urltils.isLocalhost(sanitized)) {
-          sanitized = this.agent.config.getHostnameSafe(sanitized)
-        }
-      }
-
-      // TODO: otel instrumentation does not collect headers
-      // a customer can specify which ones, we also specify this
-      // so i think we'd have to cross reference our list
-      // it also looks like we add all headers to the trace
-      // this isn't doing that
-      segment.addAttribute(key, sanitized)
-=======
     const status = (value) => {
       transaction.statusCode = value
       transaction.trace.attributes.addAttribute(DESTINATIONS.TRANS_COMMON, 'http.statusCode', value)
@@ -240,7 +204,6 @@
       [ATTR_NET_HOST_PORT]: port,
       [ATTR_SERVER_ADDRESS]: host,
       [ATTR_NET_HOST_NAME]: host
->>>>>>> cb3e7581
     }
     this.#reconciler.reconcile({ segment, otelSpan: span, mapper })
 
@@ -264,23 +227,6 @@
   }
 
   reconcileDbAttributes({ segment, span }) {
-<<<<<<< HEAD
-    for (const [prop, value] of Object.entries(span.attributes)) {
-      let key = prop
-      let sanitized = value
-      if (key === ATTR_NET_PEER_PORT) {
-        key = 'port_path_or_id'
-      } else if (prop === ATTR_NET_PEER_NAME) {
-        key = 'host'
-        if (urltils.isLocalhost(sanitized)) {
-          sanitized = this.agent.config.getHostnameSafe(sanitized)
-        }
-      } else if (prop === ATTR_DB_NAME) {
-        key = 'database_name'
-      } else if (prop === ATTR_DB_SYSTEM) {
-        key = 'product'
-        /**
-=======
     const mapper = {
       [ATTR_NET_PEER_PORT]: (value) => {
         segment.addAttribute('port_path_or_id', value)
@@ -294,7 +240,6 @@
       [ATTR_DB_SYSTEM]: (value) => {
         segment.addAttribute('product', value)
         /*
->>>>>>> cb3e7581
          * This attribute was collected in `onStart`
          * and was passed to `ParsedStatement`. It adds
          * this segment attribute as `sql` or `sql_obfuscated`
@@ -302,13 +247,9 @@
          * re-assigns to `db.statement`. This needs
          * to be skipped because it will be the raw value.
          */
-<<<<<<< HEAD
-      } else if (prop === ATTR_DB_STATEMENT) {
-        continue
-      }
-      segment.addAttribute(key, sanitized)
-    }
-
+      },
+      [ATTR_DB_STATEMENT]: () => {}
+    }
     // DynamoDB entity linking
     if (span.attributes[ATTR_DB_SYSTEM] === 'dynamodb') {
       // arn:aws:dynamodb:${attrs['aws.region']}:${accountId}:table/${attrs.collection}
@@ -319,12 +260,7 @@
       segment.addAttribute('cloud.resource_id',
         `arn:aws:dynamodb:${region}:${accountId}:table/${collection}`)
     }
-=======
-      },
-      [ATTR_DB_STATEMENT]: () => {}
-    }
-    this.#reconciler.reconcile({ segment, otelSpan: span, mapper })
->>>>>>> cb3e7581
+    this.#reconciler.reconcile({ segment, otelSpan: span, mapper })
   }
 
   reconcileProducerAttributes({ segment, span }) {
