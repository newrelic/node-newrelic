'use strict'

const AdaptiveSampler = require('./adaptive-sampler')
const CollectorAPI = require('./collector/api')
const ServerlessCollector = require('./collector/serverless')
const DESTINATIONS = require('./config/attribute-filter').DESTINATIONS
const CustomEventAggregator = require('./custom-events/custom-event-aggregator')
const ErrorCollector = require('./errors/error-collector')
const ErrorTraceAggregator = require('./errors/error-trace-aggregator')
const ErrorEventAggregator = require('./errors/error-event-aggregator')
const EventEmitter = require('events').EventEmitter
const Harvest = require('./harvest')
const hashes = require('./util/hashes')
const logger = require('./logger')
const MetricMapper = require('./metrics/mapper')
const MetricNormalizer = require('./metrics/normalizer')
const Metrics = require('./metrics')
const NAMES = require('./metrics/names')
const QueryTracer = require('./db/tracer')
const sampler = require('./sampler')
const SpanEventAggregator = require('./spans/span-event-aggregator')
const TraceAggregator = require('./transaction/trace/aggregator')
const TransactionEventAggregator = require('./transaction/transaction-event-aggregator')
const Tracer = require('./transaction/tracer')
const TxSegmentNormalizer = require('./metrics/normalizer/tx_segment')
const uninstrumented = require('./uninstrumented')
const util = require('util')
const harvestConfigValidator = require('./config/harvest-config-validator')

const AGENT_RUN_BEHAVIOR = require('./collector/response').AGENT_RUN_BEHAVIOR

// Map of valid states to whether or not data collection is valid
const STATES = {
  stopped: false,
  starting: true,
  connecting: true,
  connected: true,
  started: true,
  disconnected: false,
  stopping: false,
  errored: false
}

// just to make clear what's going on
const TO_MILLIS = 1e3

const MAX_ERROR_TRACES_DEFAULT = 20
const SPAN_EVENT_LIMIT = 1000
const INITIAL_HARVEST_DELAY_MS = 1000

/**
 * There's a lot of stuff in this constructor, due to Agent acting as the
 * orchestrator for New Relic within instrumented applications.
 *
 * This constructor can throw if, for some reason, the configuration isn't
 * available. Don't try to recover here, because without configuration the
 * agent can't be brought up to a useful state.
 */
function Agent(config) {
  EventEmitter.call(this)

  if (!config) throw new Error('Agent must be created with a configuration!')

  // The agent base attributes which last throughout its lifetime.
  this._state = 'stopped'
  this.config = config
  this.environment = require('./environment')
  this.version = this.config.version

  if (config.serverless_mode.enabled) {
    // TODO: once all harvesting is done through aggregators,
    // change the ServerlessCollector to no longer rely on the harvest class.
    this.collector = new ServerlessCollector(this)
  } else {
    this.collector = new CollectorAPI(this)
  }

  this.mapper = new MetricMapper()
  this.metricNameNormalizer = new MetricNormalizer(this.config, 'metric name')
  this.metrics = new Metrics(this.config.apdex_t, this.mapper, this.metricNameNormalizer)
  // Open tracing.
  this.spanEventAggregator = new SpanEventAggregator({
    periodMs: config.event_harvest_config.report_period_ms,
    limit: SPAN_EVENT_LIMIT
  },
  this.collector,
  this.metrics)

  this.transactionNameNormalizer = new MetricNormalizer(this.config, 'transaction name')
  // Segment term based tx renaming for MGI mitigation.
  this.txSegmentNormalizer = new TxSegmentNormalizer()

  // User naming and ignoring rules.
  this.urlNormalizer = new MetricNormalizer(this.config, 'URL')
  this.userNormalizer = new MetricNormalizer(this.config, 'user')
  this.userNormalizer.loadFromConfig()

  this.transactionEventAggregator = new TransactionEventAggregator(
    {
      periodMs: config.event_harvest_config.report_period_ms,
      limit: config.event_harvest_config.harvest_limits.analytic_event_data
    },
    this.collector,
    this.metrics
  )

  this.customEventAggregator = new CustomEventAggregator(
    {
      periodMs: config.event_harvest_config.report_period_ms,
      limit: config.event_harvest_config.harvest_limits.custom_event_data
    },
    this.collector,
    this.metrics
  )

  const errorTraceAggregator = new ErrorTraceAggregator(
    {
      periodMs: config.event_harvest_config.report_period_ms,
      limit: MAX_ERROR_TRACES_DEFAULT
    },
    this.collector
  )

  const errorEventAggregator =  new ErrorEventAggregator(
    {
      periodMs: config.event_harvest_config.report_period_ms,
      limit: config.event_harvest_config.harvest_limits.error_event_data
    },
    this.collector,
    this.metrics
  )

  this.errors = new ErrorCollector(
    config,
    errorTraceAggregator,
    errorEventAggregator,
    this.metrics
  )

  // Transaction tracing.
  this.tracer = new Tracer(this)
  this.traces = new TraceAggregator(this.config)
  this.transactionSampler = new AdaptiveSampler({
    agent: this,
    serverless: config.serverless_mode.enabled,
    period: config.sampling_target_period_in_seconds * 1000,
    target: config.sampling_target
  })

  // Query tracing.
  this.queries = new QueryTracer(this.config)

  // Set up all the configuration events the agent needs to listen for.
  this._listenForConfigChanges()

  // Entity tracking metrics.
  this.totalActiveSegments = 0
  this.segmentsCreatedInHarvest = 0
  this.segmentsClearedInHarvest = 0
  this.activeTransactions = 0
  this.transactionsCreatedInHarvest = 0

  // Harvest attributes.
  this.harvesterHandle = null
  this._lastHarvest = null

  // Finally, add listeners for the agent's own events.
  this.on('transactionFinished', this._transactionFinished.bind(this))
}
util.inherits(Agent, EventEmitter)

/**
 * The agent is meant to only exist once per application, but the singleton is
 * managed by index.js. An agent will be created even if the agent's disabled by
 * the configuration.
 *
 * @config {boolean} agent_enabled Whether to start up the agent.
 *
 * @param {Function} callback Continuation and error handler.
 */
Agent.prototype.start = function start(callback) {
  if (!callback) throw new TypeError('callback required!')

  const agent = this

  this.setState('starting')

  if (this.config.agent_enabled !== true) {
    logger.warn('The New Relic Node.js agent is disabled by its configuration. ' +
                'Not starting!')

    this.setState('stopped')
    return process.nextTick(callback)
  }

  sampler.start(agent)

  if (this.config.serverless_mode.enabled) {
    return this._serverlessModeStart(callback)
  }

  if (!this.config.license_key) {
    logger.error('A valid account license key cannot be found. ' +
                 'Has a license key been specified in the agent configuration ' +
                 'file or via the NEW_RELIC_LICENSE_KEY environment variable?')

    this.setState('errored')
    sampler.stop()
    return process.nextTick(function onNextTick() {
      callback(new Error('Not starting without license key!'))
    })
  }

  logger.info('Starting New Relic for Node.js connection process.')

  this.collector.connect(function onConnect(error, response) {
    if (error || response.shouldShutdownRun()) {
      agent.setState('errored')
      sampler.stop()
      callback(
        error || new Error('Failed to connect to collector'),
        response && response.payload
      )
      return
    }

    if (agent.collector.isConnected()) {
      // TODO: likely want one place of handling this...
      // once consolidate. Either 'on x updated' events or like this
      agent.errors.reconfigure(agent.config)
<<<<<<< HEAD
      agent.spanEventAggregator.reconfigure(agent.config)
=======
      agent.transactionEventAggregator.reconfigure(agent.config)
>>>>>>> 40b37ad0
      agent.customEventAggregator.reconfigure(agent.config)

      agent.setState('started')
      const config = response.payload

      if (agent.config.no_immediate_harvest) {
        agent._scheduleHarvester(agent.config.data_report_period)
        agent.errors.start()

<<<<<<< HEAD
        if (agent.config.distributed_tracing.enabled &&
            agent.config.span_events.enabled) {
          agent.spanEventAggregator.start()
=======
        if (agent.config.transaction_events.enabled) {
          agent.transactionEventAggregator.start()
>>>>>>> 40b37ad0
        }

        if (agent.config.custom_insights_events.enabled) {
          agent.customEventAggregator.start()
        }

        callback(null, config)
      } else {
        // Harvest immediately for quicker data display, but after at least 1
        // second or the collector will throw away the data.
        //
        // NOTE: this setTimeout is deliberately NOT unref'd due to it being
        // the last step in the Agent startup process
        setTimeout(function afterTimeout() {
          logger.info(`Starting initial ${INITIAL_HARVEST_DELAY_MS}ms harvest.`)

          let done = 0
          let harvestError = null

          let numAggregators = 1

          function joinCallbacks() {
            if (++done === numAggregators) {
              agent.errors.start()

<<<<<<< HEAD
              if (agent.config.distributed_tracing.enabled &&
                  agent.config.span_events.enabled) {
                agent.spanEventAggregator.start()
=======
              if (agent.config.transaction_events.enabled) {
                agent.transactionEventAggregator.start()
>>>>>>> 40b37ad0
              }

              if (agent.config.custom_insights_events.enabled) {
                agent.customEventAggregator.start()
              }

              callback(harvestError, config)
            }
          }

          // TODO: plumb config through to aggregators so they can do their own checking.
          if (agent.config.distributed_tracing.enabled &&
              agent.config.span_events.enabled) {
            numAggregators++
            agent.spanEventAggregator.once(
              'finished span_event_data data send.',
              joinCallbacks
            )
            agent.spanEventAggregator.send()
          }

          if (agent.config.custom_insights_events.enabled) {
            numAggregators++
            agent.customEventAggregator.once(
              'finished custom_event_data data send.',
              joinCallbacks
            )
            agent.customEventAggregator.send()
          }

          if (agent.config.transaction_events.enabled) {
            numAggregators++
            agent.transactionEventAggregator.once(
              'finished analytic_event_data data send.',
              joinCallbacks
            )
            agent.transactionEventAggregator.send()
          }

          const errorCollectorEnabled =
            agent.config.error_collector && agent.config.error_collector.enabled

          if (errorCollectorEnabled && agent.config.collect_errors) {
            ++numAggregators
            agent.errors.traceAggregator.once(
              'finished error_data data send.',
              joinCallbacks
            )
            agent.errors.traceAggregator.send()
          }

          if (errorCollectorEnabled && agent.config.error_collector.capture_events) {
            ++numAggregators
            agent.errors.eventAggregator.once(
              'finished error_event_data data send.',
              joinCallbacks
            )
            agent.errors.eventAggregator.send()
          }

          agent.harvest(function onHarvest(err) {
            harvestError = err
            joinCallbacks()
          })
        }, INITIAL_HARVEST_DELAY_MS)
      }
    } else {
      callback(new Error('Collector did not connect and did not error'))
    }
  })
}

/**
 *  Bypasses standard collector connection by immediately invoking the startup
 *  callback, after gathering local environment details.
 *
 * @param {Function} callback
 */
Agent.prototype._serverlessModeStart = function _serverlessModeStart(callback) {
  logger.info(
    'New Relic for Node.js starting in serverless mode -- skipping connection process.'
  )

  setImmediate(() => callback(null, this.config))
}

/**
 * Any memory claimed by the agent will be retained after stopping.
 *
 * FIXME: make it possible to dispose of the agent, as well as do a
 * "hard" restart. This requires working with shimmer to strip the
 * current instrumentation and patch to the module loader.
 */
Agent.prototype.stop = function stop(callback) {
  if (!callback) throw new TypeError('callback required!')

  const agent = this

  this.setState('stopping')

  this.errors.stop()
<<<<<<< HEAD
  this.spanEventAggregator.stop()
=======
  this.transactionEventAggregator.stop()
>>>>>>> 40b37ad0
  this.customEventAggregator.stop()

  this._stopHarvester()
  sampler.stop()

  if (this.collector.isConnected()) {
    this.collector.shutdown(function onShutdown(error) {
      if (error) {
        agent.setState('errored')
        logger.warn(error, 'Got error shutting down connection to New Relic:')
      } else {
        agent.setState('stopped')
        logger.info('Stopped New Relic for Node.js.')
      }

      callback(error)
    })
  } else {
    logger.trace('Collector was not connected, invoking callback.')

    process.nextTick(callback)
  }
}

/**
 * Resets queries.
 *
 * @param {boolean} forceReset
 *   Flag signalling unconditional reset, sent during LASP application.
 */
Agent.prototype._resetQueries = function resetQueries(forceReset) {
  if (!this.queries || forceReset) {
    this.queries = new QueryTracer(this.config)
  }
}

Agent.prototype._resetErrors = function resetErrors() {
  this.errors.clearAll()

  // TODO: is this still necessary?
  // Likely do more direct with new config
  this.errors.reconfigure(this.config)
}

/**
 * Resets events.
 */
Agent.prototype._resetEvents = function resetEvents() {
  this.transactionEventAggregator.clear()
}

/**
 * Resets custom events.
 *
 * @param {boolean} forceReset
 *   Flag signalling unconditional reset, sent during LASP application.
 */
Agent.prototype._resetCustomEvents = function resetCustomEvents() {
  this.customEventAggregator.clear()
}

/**
 * On agent startup, an interval timer is started that calls this method once
 * a minute, which in turn invokes the pieces of the harvest cycle. It calls
 * the various collector API methods in order, bailing out if one of them fails,
 * to ensure that the agents don't pummel the collector if it's already
 * struggling.
 */
Agent.prototype.harvest = function harvest(callback) {
  logger.trace('Peparing to harvest.')

  if (!callback) {
    throw new TypeError('callback required!')
  }

  // Generate metrics for this harvest and then check we are connected to the
  // collector.
  this._generateHarvestMetrics()

  if (!this.collector.isConnected()) {
    logger.trace('Collector not connected.')

    return setImmediate(function immediatelyError() {
      callback(new Error('Not connected to New Relic!'))
    })
  }

  // We have a connection, create a new harvest.
  this.emit('harvestStarted')
  logger.info('Harvest started.')

  this._lastHarvest = new Harvest(this)
  this._lastHarvest.prepare(Harvest.ALL_ENDPOINTS)

  // Reset all our collections. The harvest has all the data it needs at this point.
  this._resetHarvestables()

  // Send the harvest!
  const collector = this.collector
  const agent = this

  logger.trace('Sending harvest data...')
  this._lastHarvest.send(function afterHarvest(err, agentRunAction) {
    // Do we need to do anything to the agent run?
    if (agentRunAction === AGENT_RUN_BEHAVIOR.SHUTDOWN) {
      agent.emit('harvestFinished')
      logger.info('Harvest finished. Shutdown requested.')

      agent.stop(function afterStop(stopError) {
        const shutdownError = stopError || err
        callback(shutdownError)
      })
    } else if (agentRunAction === AGENT_RUN_BEHAVIOR.RESTART) {
      logger.info('Restart requested. Harvest will complete upon restart finish.')

      collector.restart(function afterRestart(restartError) {
        // TODO: What if preconnect/connect respond with shutdown here?
        if (restartError) {
          logger.warn('Failed to restart agent run after harvest')
          callback(restartError)
        } else {
          logger.trace('Restart succeeded. Finishing harvest.')
          _finish(err)
        }
      })
    } else {
      logger.trace('Data sent successfully. Finishing harvest.')
      _finish(err)
    }

    function _finish(error) {
      agent.emit('harvestFinished')
      logger.info('Harvest finished.')

      agent._scheduleHarvester(agent.config.data_report_period)
      callback(error)
    }
  })
}

/**
 * This method invokes a harvest synchronously.
 *
 * NOTE: this doesn't currently work outside of serverless mode.
 */
Agent.prototype.harvestSync = function harvestSync() {
  logger.trace('Peparing to harvest.')

  // Generate metrics for this harvest and then check we are connected to the
  // collector.
  this._generateHarvestMetrics()

  if (!this.collector.isConnected()) {
    throw new Error('Sync harvest not connected/enabled!')
  }

  // We have a connection, create a new harvest.
  this.emit('harvestStarted')
  logger.info('Harvest started.')

  this._lastHarvest = new Harvest(this)
  this._lastHarvest.prepare(Harvest.ALL_ENDPOINTS)

  // Reset all our collections. The harvest has all the data it needs at this point.
  this._resetHarvestables()

  const collector = this.collector
  const agent = this

  // Populate serverless collector from harvest steps
  const payloads = this._lastHarvest.getPayloads()
  collector.populateDataSync(payloads)

  // "Sends" data to the serverless collector collection
  this.errors.traceAggregator.send()
  this.errors.eventAggregator.send()
<<<<<<< HEAD
  this.spanEventAggregator.send()
=======
  this.transactionEventAggregator.send()
>>>>>>> 40b37ad0
  this.customEventAggregator.send()

  // Write serverless output
  collector.flushPayloadSync()

  agent.emit('harvestFinished')
  logger.info('Harvest finished.')
}

Agent.prototype._generateHarvestMetrics = function _generateHarvestMetrics() {
  // Note some information about the size of this harvest.
  if (logger.traceEnabled()) {
    logger.trace({
      segmentTotal: this.totalActiveSegments,
      harvestCreated: this.segmentsCreatedInHarvest,
      harvestCleared: this.segmentsClearedInHarvest,
      activeTransactions: this.activeTransactions,
      spansCollected: this.spanEventAggregator.length,
      spansSeen: this.spanEventAggregator.seen
    }, 'Entity stats on harvest')
  }
  this.recordSupportability(
    'Nodejs/Transactions/Created',
    this.transactionsCreatedInHarvest
  )

  // Send uninstrumented supportability metrics every harvest cycle
  uninstrumented.createMetrics(this.metrics)

  // Reset the counters.
  this.segmentsCreatedInHarvest = 0
  this.segmentsClearedInHarvest = 0
  this.transactionsCreatedInHarvest = 0
}

Agent.prototype._resetHarvestables = function _resetHarvestables() {
  // TODO: Make each aggregator able to compose its own payload and clean itself
  // up. Then the Harvest class can just iterate over all aggregations without
  // having to know bespoke reset information.
  this.metrics = new Metrics(
    this.config.apdex_t,
    this.mapper,
    this.metricNameNormalizer
  )

  this.traces.reset()
  this.queries = new QueryTracer(this.config)
}

/**
 * Public interface for passing configuration data from the collector
 * on to the configuration, in an effort to keep them at least somewhat
 * decoupled.
 *
 * @param {object} configuration New config JSON from the collector.
 */
Agent.prototype.reconfigure = function reconfigure(configuration) {
  if (!configuration) throw new TypeError('must pass configuration')

  this.config.onConnect(configuration)
}

/**
 * Set the current state of the agent. Some states will not allow the
 * creation of Transactions.
 *
 * @param {string} newState The new state of the agent.
 */
Agent.prototype.setState = function setState(newState) {
  if (!STATES.hasOwnProperty(newState)) {
    throw new TypeError('Invalid state ' + newState)
  }

  logger.info('Agent state changed from %s to %s.', this._state, newState)
  this._state = newState
  this.emit(this._state)
}

/**
 * Return true if the agent is in a run state that can collect and
 * process data.
 */
Agent.prototype.canCollectData = function canCollectData() {
  return STATES[this._state]
}

/**
 * Server-side configuration value.
 *
 * @param {number} apdexT Apdex tolerating value, in seconds.
 */
Agent.prototype._apdexTChange = function _apdexTChange(apdexT) {
  logger.debug('Apdex tolerating value changed to %s.', apdexT)
  this.metrics.apdexT = apdexT
}

/**
 * Server-side configuration value. When run, forces a harvest cycle
 * so as to not cause the agent to go too long without reporting.
 *
 * @param {number} interval Time in seconds between harvest runs.
 */
Agent.prototype._harvesterIntervalChange = _harvesterIntervalChange

function _harvesterIntervalChange(interval, callback) {
  const agent = this

  // only change the setup if the harvester is currently running
  if (this.harvesterHandle) {
    // force a harvest now, to be safe
    this.harvest(function onHarvest(error) {
      agent._restartHarvester(interval)
      if (callback) callback(error)
    })
  } else if (callback) {
    process.nextTick(callback)
  }
}

/**
 * Restart the harvest cycle timer.
 *
 * @param {number} harvestSeconds How many seconds between harvests.
 */
Agent.prototype._restartHarvester = function _restartHarvester(harvestSeconds) {
  logger.trace('Restarting harvester.')

  this._stopHarvester()
  this._scheduleHarvester(harvestSeconds)
}

/**
 * Safely stop the harvest cycle timer.
 */
Agent.prototype._stopHarvester = function _stopHarvester() {
  logger.trace('Stopping harvester.')

  if (this.harvesterHandle) {
    clearTimeout(this.harvesterHandle)
  }
  this._lastHarvest = null
  this.harvesterHandle = null
}

/**
 * Safely start the harvest cycle timer, and ensure that the harvest
 * cycle won't keep an application from exiting if nothing else is
 * happening to keep it up.
 *
 * @param {number} harvestSeconds - How many seconds between harvests.
 */
Agent.prototype._scheduleHarvester = function _scheduleHarvester(harvestSeconds) {
  // TODO: If this has to persist for an extended time, prevent rescheduling when
  // agent is in a 'stopping' or 'stopped' state.

  const agent = this
  let harvestDelay = harvestSeconds * TO_MILLIS

  // If there was a previous harvest, we want to schedule the next one based on
  // its start time.
  const lastHarvestStart = this._lastHarvest && this._lastHarvest.startTime
  if (lastHarvestStart) {
    const timeSinceHarvest = Date.now() - this._lastHarvest.startTime
    harvestDelay = Math.max(0, harvestDelay - timeSinceHarvest)
  }

  logger.trace(
    'Scheduling harvester. ' +
    `Last harvest start: ${lastHarvestStart}. Next harvest delay: ${harvestDelay}`
  )

  this.harvesterHandle = setTimeout(function doHarvest() {
    // Agent#harvest handles scheduling the next harvest and properly reacting to
    // any errors or commands. All we need to do is note any errors it spits out.
    agent.harvest(function harvestError(error) {
      if (error) {
        logger.warn(error, 'Error on submission to New Relic.')
      }
    })
  }, harvestDelay)

  this.harvesterHandle.unref()
}

/**
 * `agent_enabled` changed. This will generally only happen because of a high
 * security mode mismatch between the agent and the collector. This only
 * expects to have to stop the agent. No provisions have been made, nor
 * testing have been done to make sure it is safe to start the agent back up.
 */
Agent.prototype._enabledChange = function _enabledChange() {
  if (this.config.agent_enabled === false) {
    logger.warn('agent_enabled has been changed to false, stopping the agent.')
    this.stop(function nop() {})
  }
}

/**
 * Report new settings to collector after a configuration has changed. This
 * always occurs after handling a response from a connect call.
 */
Agent.prototype._configChange = function _configChange() {
  this.collector.reportSettings()
}

Agent.prototype._addIntrinsicAttrsFromTransaction = _addIntrinsicAttrsFromTransaction

function _addIntrinsicAttrsFromTransaction(transaction) {
  const intrinsicAttributes = {
    webDuration: transaction.timer.getDurationInMillis() / 1000,
    timestamp: transaction.timer.start,
    name: transaction.getFullName(),
    duration: transaction.timer.getDurationInMillis() / 1000,
    totalTime: transaction.trace.getTotalTimeDurationInMillis() / 1000,
    type: 'Transaction',
    error: transaction.hasErrors()
  }

  let metric = transaction.metrics.getMetric(NAMES.QUEUETIME)
  if (metric) {
    intrinsicAttributes.queueDuration = metric.total
  }

  metric = transaction.metrics.getMetric(NAMES.EXTERNAL.ALL)
  if (metric) {
    intrinsicAttributes.externalDuration = metric.total
    intrinsicAttributes.externalCallCount = metric.callCount
  }

  metric = transaction.metrics.getMetric(NAMES.DB.ALL)
  if (metric) {
    intrinsicAttributes.databaseDuration = metric.total
    intrinsicAttributes.databaseCallCount = metric.callCount
  }

  if (this.config.distributed_tracing.enabled) {
    transaction.addDistributedTraceIntrinsics(intrinsicAttributes)
    if (transaction.parentSpanId) {
      intrinsicAttributes.parentSpanId = transaction.parentSpanId
    }

    if (transaction.parentId) {
      intrinsicAttributes.parentId = transaction.parentId
    }
  } else if (
    this.config.cross_application_tracer.enabled &&
    !transaction.invalidIncomingExternalTransaction && (
      transaction.referringTransactionGuid ||
      transaction.includesOutboundRequests()
    )
  ) {
    intrinsicAttributes['nr.guid'] = transaction.id
    intrinsicAttributes['nr.tripId'] = transaction.tripId || transaction.id
    intrinsicAttributes['nr.pathHash'] = hashes.calculatePathHash(
      this.config.applications()[0],
      transaction.getFullName(),
      transaction.referringPathHash
    )
    if (transaction.referringPathHash) {
      intrinsicAttributes['nr.referringPathHash'] = transaction.referringPathHash
    }
    if (transaction.referringTransactionGuid) {
      var refId = transaction.referringTransactionGuid
      intrinsicAttributes['nr.referringTransactionGuid'] = refId
    }
    var alternatePathHashes = transaction.alternatePathHashes()
    if (alternatePathHashes) {
      intrinsicAttributes['nr.alternatePathHashes'] = alternatePathHashes
    }
    if (transaction.baseSegment && transaction.type === 'web') {
      var apdex = (
        this.config.web_transactions_apdex[transaction.getFullName()] ||
        this.config.apdex_t
      )
      var duration = transaction.baseSegment.getDurationInMillis() / 1000
      intrinsicAttributes['nr.apdexPerfZone'] = calculateApdexZone(duration, apdex)
    }
  }

  if (transaction.syntheticsData) {
    intrinsicAttributes['nr.syntheticsResourceId'] = transaction.syntheticsData.resourceId
    intrinsicAttributes['nr.syntheticsJobId'] = transaction.syntheticsData.jobId
    intrinsicAttributes['nr.syntheticsMonitorId'] = transaction.syntheticsData.monitorId
  }

  return intrinsicAttributes
}

function calculateApdexZone(duration, apdexT) {
  if (duration <= apdexT) {
    return 'S' // satisfied
  }

  if (duration <= apdexT * 4) {
    return 'T' // tolerating
  }

  return 'F' // frustrated
}

Agent.prototype._addEventFromTransaction = function _addEventFromTransaction(tx) {
  if (!this.config.transaction_events.enabled) return

  const intrinsicAttributes = this._addIntrinsicAttrsFromTransaction(tx)
  const userAttributes = tx.trace.custom.get(DESTINATIONS.TRANS_EVENT)
  const agentAttributes = tx.trace.attributes.get(DESTINATIONS.TRANS_EVENT)

  const event = [
    intrinsicAttributes,
    userAttributes,
    agentAttributes
  ]

  this.transactionEventAggregator.add(event, tx.priority || Math.random())
}

/**
 * Put all the logic for handing finalized transactions off to the tracers and
 * metric collections in one place.
 *
 * @param {Transaction} transaction Newly-finalized transaction.
 */
Agent.prototype._transactionFinished = function _transactionFinished(transaction) {
  // Allow the API to explicitly set the ignored status.
  if (transaction.forceIgnore !== null) {
    transaction.ignore = transaction.forceIgnore
  }

  if (!transaction.ignore) {
    if (transaction.forceIgnore === false) {
      logger.debug('Explicitly not ignoring %s (%s).', transaction.name, transaction.id)
    }
    this.metrics.merge(transaction.metrics)

    this.errors.onTransactionFinished(transaction)

    this.traces.add(transaction)

    const trace = transaction.trace
    trace.intrinsics = transaction.getIntrinsicAttributes()

    this._addEventFromTransaction(transaction)
  } else if (transaction.forceIgnore === true) {
    logger.debug('Explicitly ignoring %s (%s).', transaction.name, transaction.id)
  } else {
    logger.debug('Ignoring %s (%s).', transaction.name, transaction.id)
  }

  --this.activeTransactions
  this.totalActiveSegments -= transaction.numSegments
  this.segmentsClearedInHarvest += transaction.numSegments
}

Agent.prototype.setLambdaArn = function setLambdaArn(arn) {
  if (this.collector instanceof ServerlessCollector) {
    this.collector.setLambdaArn(arn)
  }
}

/**
 * Get the current transaction (if there is one) from the tracer.
 *
 * @returns {Transaction} The current transaction.
 */
Agent.prototype.getTransaction = function getTransaction() {
  return this.tracer.getTransaction()
}

Agent.prototype.recordSupportability = function recordSupportability(name, value) {
  const metric = this.metrics.getOrCreateMetric(NAMES.SUPPORTABILITY.PREFIX + name)
  if (value != null) {
    metric.recordValue(value)
  } else {
    metric.incrementCallCount()
  }
}

Agent.prototype._listenForConfigChanges = function _listenForConfigChanges() {
  const self = this
  this.config.on('apdex_t', this._apdexTChange.bind(this))
  this.config.on('agent_enabled', this._enabledChange.bind(this))
  this.config.on('change', this._configChange.bind(this))
  this.config.on('metric_name_rules', function updateMetricNameNormalizer() {
    self.metricNameNormalizer.load.apply(self.metricNameNormalizer, arguments)
  })
  this.config.on('transaction_name_rules', function updateTransactionNameNormalizer() {
    self.transactionNameNormalizer.load.apply(self.transactionNameNormalizer, arguments)
  })
  this.config.on('url_rules', function updateUrlNormalizer() {
    self.urlNormalizer.load.apply(self.urlNormalizer, arguments)
  })
  this.config.on('transaction_segment_terms', function updateSegmentNormalizer() {
    self.txSegmentNormalizer.load.apply(self.txSegmentNormalizer, arguments)
  })
  this.config.on('sampling_target', function updateSamplingTarget(target) {
    self.transactionSampler.samplingTarget = target
  })
  this.config.on(
    'sampling_target_period_in_seconds',
    function updateSamplePeriod(period) {
      self.transactionSampler.samplingPeriod = period * 1000
    }
  )

  // TODO: Perhaps we can just do this logic after connects
  // instead of a config event subscription?
  this.config.on('event_harvest_config', function onHarvestConfigReceived(harvestConfig) {
    // TODO: remove when fully integrated
    if (!self.config.feature_flag.event_harvest_config) {
      return
    }

    const isValid = harvestConfigValidator.isValidHarvestConfig(harvestConfig)
    if (isValid) {
      logger.info(
        'Valid event_harvest_config received. Updating harvest cycles.',
        harvestConfig
      )

      // TODO: update aggregators. likely via reconfigure()

      generateEventHarvestSupportMetrics(self, harvestConfig)
    } else {
      logger.warn('Invalid event_harvest_config received.', harvestConfig)

      generateMissingEventHarvestConfigSupportMetric(self)
    }
  })
}

function generateEventHarvestSupportMetrics(agent, harvestConfig) {
  const harvestLimits = harvestConfig.harvest_limits

  const harvestNames = NAMES.EVENT_HARVEST
  const harvestLimitNames = harvestNames.HARVEST_LIMIT

  const reportPeriodMetric = agent.metrics.getOrCreateMetric(harvestNames.REPORT_PERIOD)
  reportPeriodMetric.incrementCallCount(harvestConfig.report_period_ms)

  const analyticLimitMetric = agent.metrics.getOrCreateMetric(harvestLimitNames.ANALYTIC)
  analyticLimitMetric.incrementCallCount(harvestLimits.analytic_event_data)

  const customLimitMetric = agent.metrics.getOrCreateMetric(harvestLimitNames.CUSTOM)
  customLimitMetric.incrementCallCount(harvestLimits.custom_event_data)

  const errorLimitMetric = agent.metrics.getOrCreateMetric(harvestLimitNames.ERROR)
  errorLimitMetric.incrementCallCount(harvestLimits.error_event_data)
}

function generateMissingEventHarvestConfigSupportMetric(agent) {
  const missingMetricName = 'Supportability/Agent/Collector/MissingEventHarvestConfig'

  const missingConfigMetric = agent.metrics.getOrCreateMetric(missingMetricName)
  missingConfigMetric.incrementCallCount()
}

module.exports = Agent<|MERGE_RESOLUTION|>--- conflicted
+++ resolved
@@ -228,11 +228,8 @@
       // TODO: likely want one place of handling this...
       // once consolidate. Either 'on x updated' events or like this
       agent.errors.reconfigure(agent.config)
-<<<<<<< HEAD
       agent.spanEventAggregator.reconfigure(agent.config)
-=======
       agent.transactionEventAggregator.reconfigure(agent.config)
->>>>>>> 40b37ad0
       agent.customEventAggregator.reconfigure(agent.config)
 
       agent.setState('started')
@@ -242,14 +239,13 @@
         agent._scheduleHarvester(agent.config.data_report_period)
         agent.errors.start()
 
-<<<<<<< HEAD
         if (agent.config.distributed_tracing.enabled &&
             agent.config.span_events.enabled) {
           agent.spanEventAggregator.start()
-=======
+        }
+        
         if (agent.config.transaction_events.enabled) {
           agent.transactionEventAggregator.start()
->>>>>>> 40b37ad0
         }
 
         if (agent.config.custom_insights_events.enabled) {
@@ -275,14 +271,13 @@
             if (++done === numAggregators) {
               agent.errors.start()
 
-<<<<<<< HEAD
               if (agent.config.distributed_tracing.enabled &&
                   agent.config.span_events.enabled) {
                 agent.spanEventAggregator.start()
-=======
+              }
+
               if (agent.config.transaction_events.enabled) {
                 agent.transactionEventAggregator.start()
->>>>>>> 40b37ad0
               }
 
               if (agent.config.custom_insights_events.enabled) {
@@ -384,11 +379,8 @@
   this.setState('stopping')
 
   this.errors.stop()
-<<<<<<< HEAD
   this.spanEventAggregator.stop()
-=======
   this.transactionEventAggregator.stop()
->>>>>>> 40b37ad0
   this.customEventAggregator.stop()
 
   this._stopHarvester()
@@ -565,11 +557,8 @@
   // "Sends" data to the serverless collector collection
   this.errors.traceAggregator.send()
   this.errors.eventAggregator.send()
-<<<<<<< HEAD
   this.spanEventAggregator.send()
-=======
   this.transactionEventAggregator.send()
->>>>>>> 40b37ad0
   this.customEventAggregator.send()
 
   // Write serverless output
