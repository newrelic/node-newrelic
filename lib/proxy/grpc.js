--- conflicted
+++ resolved
@@ -3,18 +3,6 @@
   constructor(grpcLibrary = '@grpc/grpc-js') {
     this.library = require(grpcLibrary)
 
-<<<<<<< HEAD
-    // add methods or objects from base grpc class that we need
-    // TODO/APPOLOGIES: would it be better to define actual
-    //                  functions/methods that call though to
-    //                  to the real library?
-    this.credentials = require(grpcLibrary).credentials
-    this.Metadata = require(grpcLibrary).Metadata
-    this.loadPackageDefinition = require(grpcLibrary).loadPackageDefinition
-    this.status = require(grpcLibrary).status
-    this.Server = require(grpcLibrary).Server
-    this.ServerCredentials = require(grpcLibrary).ServerCredentials
-=======
     // add methods or objets from base grpc class that we need as needed
     this.credentials = this.library.credentials
     this.Metadata = this.library.Metadata
@@ -22,7 +10,6 @@
     this.status = this.library.status
     this.Server = this.library.Server
     this.ServerCredentials = this.library.ServerCredentials
->>>>>>> 4cb544c2
   }
 }
 module.exports = (new ProxyGrpc)