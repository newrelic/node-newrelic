/*
 * Copyright 2022 New Relic Corporation. All rights reserved.
 * SPDX-License-Identifier: Apache-2.0
 */

import newrelic from './index.js'
import loggingModule from './lib/logger.js'
import NAMES from './lib/metrics/names.js'
import semver from 'semver'
import path from 'node:path'
import { fileURLToPath } from 'node:url'

const isSupportedVersion = () => semver.gte(process.version, 'v16.12.0')
// This check will prevent resolve hooks executing from within this file
// If I do `import('foo')` in here it'll hit the resolve hook multiple times
const isFromEsmLoader = (context) =>
  context && context.parentURL && context.parentURL.includes('newrelic/esm-loader.mjs')

const logger = loggingModule.child({ component: 'esm-loader' })
const esmShimPath = new URL('./lib/esm-shim.mjs', import.meta.url)
const customEntryPoint = newrelic?.agent?.config?.api.esm.custom_instrumentation_entrypoint

// Hook point within agent for customers to register their custom instrumentation.
if (customEntryPoint) {
  const resolvedEntryPoint = path.resolve(customEntryPoint)
  logger.debug('Registering custom ESM instrumentation at %s', resolvedEntryPoint)
  await import(resolvedEntryPoint)
}

addESMSupportabilityMetrics(newrelic.agent)

// exporting for testing purposes
export const registeredSpecifiers = new Map()

/**
 * Hook chain responsible for resolving a file URL for a given module specifier
 *
 * Our loader has to be the last user-supplied loader if chaining is happening,
 * as we rely on `nextResolve` being the default Node.js resolve hook to get our URL
 *
 * Docs: https://nodejs.org/api/esm.html#resolvespecifier-context-nextresolve
 *
 * @param {string} specifier string identifier in an import statement or import() expression
 * @param {object} context metadata about the specifier, including url of the parent module and any import assertions
 *        Optional argument that only needs to be passed when changed
 * @param {Function} nextResolve The subsequent resolve hook in the chain, or the Node.js default resolve hook after the last user-supplied resolve hook
 * @returns {Promise} Promise object representing the resolution of a given specifier
 */
export async function resolve(specifier, context, nextResolve) {
  if (!newrelic.agent || !isSupportedVersion() || isFromEsmLoader(context)) {
    return nextResolve(specifier, context, nextResolve)
  }

  /**
   * We manually call the default Node.js resolve hook so
   * that we can get the fully qualified URL path and the
   * package type (commonjs/module/builtin) without
   * duplicating the logic of the Node.js hook
   */
  const resolvedModule = await nextResolve(specifier, context, nextResolve)

<<<<<<< HEAD
  if (registeredSpecifiers.get(resolvedModule.url)) {
    logger.debug(
      `Instrumentation already registered for ${specifier} under ${fileURLToPath(
        resolvedModule.url
      )}, skipping resolve hook...`
    )
  }

  if (resolvedModule.format === 'module') {
    registeredSpecifiers.set(resolvedModule.url, specifier)
    const modifiedUrl = new URL(resolvedModule.url)
    // add a query param to the resolved url so the load hook below knows
    // to rewrite and wrap the source code
    modifiedUrl.searchParams.set('hasNrInstrumentation', 'true')
    resolvedModule.url = modifiedUrl.href
=======
      // Keep track of what we've registered so we don't double register (see: https://github.com/newrelic/node-newrelic/issues/1646)
      registeredSpecifiers.set(url, { specifier })
    } else if (format === 'module') {
      addNrInstrumentation(resolvedModule)
      registeredSpecifiers.set(url, { specifier, hasNrInstrumentation: true })
    } else {
      logger.debug(`${specifier} is not a CommonJS nor ESM package, skipping for now.`)
    }
>>>>>>> 7ff102da
  }

  return resolvedModule
}

/**
 * This is purely done so that we can import the incoming specifier
 * in the load hook.  It used to be used to determine if instrumentation existed
 * for specifier but we found a RCE with that solution.
 *
 * @param {object} resolvedModule the result of call resolve on a specifier
 */
function addNrInstrumentation(resolvedModule) {
  const modifiedUrl = new URL(resolvedModule.url)
  modifiedUrl.searchParams.set('hasNrInstrumentation', 'true')
  resolvedModule.url = modifiedUrl.href
}

/**
 * Extracts the href without query params
 *
 * @param {string} url url of specifier
 * @returns {string} new url without hasNrInstrumentation query param
 */
function removeNrInstrumentation(url) {
  let parsedUrl

  try {
    parsedUrl = new URL(url)
    url = parsedUrl.href.split('?')[0]
  } catch (err) {
    logger.error('Unable to parse url: %s, msg: %s', url, err.message)
  }

  return url
}

/**
 * Hook chain responsible for determining how a URL should be interpreted, retrieved, and parsed.
 *
 * Our loader has to be the last user-supplied loader if chaining is happening,
 * as we rely on `nextLoad` being the default Node.js resolve hook to load the ESM.
 *
 * Docs: https://nodejs.org/dist/latest-v18.x/docs/api/esm.html#loadurl-context-nextload
 *
 * @param {string} url the URL returned by the resolve chain
 * @param {object} context metadata about the url, including conditions, format and import assertions
 * @param {Function} nextLoad the subsequent load hook in the chain, or the Node.js default load hook after the last user-supplied load hook
 * @returns {Promise} Promise object representing the load of a given url
 */
export async function load(url, context, nextLoad) {
  if (!newrelic.agent || !isSupportedVersion()) {
    return nextLoad(url, context, nextLoad)
  }

  url = removeNrInstrumentation(url)

  const pkg = registeredSpecifiers.get(url)

  if (!pkg?.hasNrInstrumentation) {
    return nextLoad(url, context, nextLoad)
  }

  const { specifier } = pkg

  const rewrittenSource = await wrapEsmSource(url, specifier)
  logger.debug(`Registered module instrumentation for ${specifier}.`)

  return {
    format: 'module',
    source: rewrittenSource,
    shortCircuit: true
  }
}

/**
 * Helper function for determining which of our Supportability metrics to use for the current loader invocation
 *
 * @param {object} agent
 *        instantiation of the New Relic agent
 * @returns {void}
 */
function addESMSupportabilityMetrics(agent) {
  if (!agent) {
    return
  }

  if (isSupportedVersion()) {
    agent.metrics.getOrCreateMetric(NAMES.FEATURES.ESM.LOADER).incrementCallCount()
  } else {
    logger.warn(
      'New Relic for Node.js ESM loader requires a version of Node >= v16.12.0; your version is %s.  Instrumentation will not be registered.',
      process.version
    )
    agent.metrics.getOrCreateMetric(NAMES.FEATURES.ESM.UNSUPPORTED_LOADER).incrementCallCount()
  }

  if (customEntryPoint) {
    agent.metrics.getOrCreateMetric(NAMES.FEATURES.ESM.CUSTOM_INSTRUMENTATION).incrementCallCount()
  }
}

/**
 * Rewrites the source code of a ES module we want to instrument.
 * This is done by injecting the ESM shim which proxies every property on the exported
 * module and registers the module with shimmer so instrumentation can be registered properly.
 *
 * Note: this autogenerated code _requires_ that the import have the file:// prefix!
 * Without it, Node.js throws an ERR_INVALID_URL error: you've been warned.
 *
 * @param {string} url the URL returned by the resolve chain
 * @param {string} specifier string identifier in an import statement or import() expression
 * @returns {string} source code rewritten to wrap with our esm-shim
 */
async function wrapEsmSource(url, specifier) {
  const pkg = await import(url)
  const props = Object.keys(pkg)
  const trimmedUrl = fileURLToPath(url)

  return `
    import wrapModule from '${esmShimPath.href}'
    import * as _originalModule from '${url}'
    const _wrappedModule = wrapModule(_originalModule, '${specifier}', '${trimmedUrl}')
    ${props
      .map((propName) => {
        return `
    let _${propName} = _wrappedModule.${propName}
    export { _${propName} as ${propName} }`
      })
      .join('\n')}
  `
}<|MERGE_RESOLUTION|>--- conflicted
+++ resolved
@@ -4,6 +4,7 @@
  */
 
 import newrelic from './index.js'
+import shimmer from './lib/shimmer.js'
 import loggingModule from './lib/logger.js'
 import NAMES from './lib/metrics/names.js'
 import semver from 'semver'
@@ -58,24 +59,35 @@
    * duplicating the logic of the Node.js hook
    */
   const resolvedModule = await nextResolve(specifier, context, nextResolve)
-
-<<<<<<< HEAD
-  if (registeredSpecifiers.get(resolvedModule.url)) {
-    logger.debug(
-      `Instrumentation already registered for ${specifier} under ${fileURLToPath(
-        resolvedModule.url
-      )}, skipping resolve hook...`
-    )
-  }
-
-  if (resolvedModule.format === 'module') {
-    registeredSpecifiers.set(resolvedModule.url, specifier)
-    const modifiedUrl = new URL(resolvedModule.url)
-    // add a query param to the resolved url so the load hook below knows
-    // to rewrite and wrap the source code
-    modifiedUrl.searchParams.set('hasNrInstrumentation', 'true')
-    resolvedModule.url = modifiedUrl.href
-=======
+  const instrumentationName = shimmer.getInstrumentationNameFromModuleName(specifier)
+  const instrumentationDefinition = shimmer.registeredInstrumentations[instrumentationName]
+
+  if (instrumentationDefinition) {
+    const { url, format } = resolvedModule
+    logger.debug(`Instrumentation exists for ${specifier} ${format} package.`)
+
+    if (registeredSpecifiers.get(url)) {
+      logger.debug(
+        `Instrumentation already registered for ${specifier} under ${fileURLToPath(
+          url
+        )}, skipping resolve hook...`
+      )
+    } else if (format === 'commonjs') {
+      // ES Modules translate import statements into fully qualified filepaths, so we create a copy of our instrumentation under this filepath
+      const instrumentationDefinitionCopy = [...instrumentationDefinition]
+
+      instrumentationDefinitionCopy.forEach((copy) => {
+        // Stripping the prefix is necessary because the code downstream gets this url without it
+        copy.moduleName = fileURLToPath(url)
+
+        // Added to keep our Supportability metrics from exploding/including customer info via full filepath
+        copy.specifier = specifier
+        shimmer.registerInstrumentation(copy)
+        logger.debug(
+          `Registered CommonJS instrumentation for ${specifier} under ${copy.moduleName}`
+        )
+      })
+
       // Keep track of what we've registered so we don't double register (see: https://github.com/newrelic/node-newrelic/issues/1646)
       registeredSpecifiers.set(url, { specifier })
     } else if (format === 'module') {
@@ -84,7 +96,6 @@
     } else {
       logger.debug(`${specifier} is not a CommonJS nor ESM package, skipping for now.`)
     }
->>>>>>> 7ff102da
   }
 
   return resolvedModule
