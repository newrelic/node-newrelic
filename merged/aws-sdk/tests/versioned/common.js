/*
 * Copyright 2020 New Relic Corporation. All rights reserved.
 * SPDX-License-Identifier: Apache-2.0
 */

'use strict'

const DATASTORE_PATTERN = /^Datastore/
const EXTERN_PATTERN = /^External\/.*/
const SNS_PATTERN = /^MessageBroker\/SNS\/Topic/
const SQS_PATTERN = /^MessageBroker\/SQS\/Queue/

const SEGMENT_DESTINATION = 0x20

function checkAWSAttributes(t, segment, pattern, markedSegments = []) {
  const expectedAttrs = {
    'aws.operation': String,
    'aws.service': String,
    'aws.requestId': String,
    'aws.region': String
  }

  if (pattern.test(segment.name)) {
    markedSegments.push(segment)
<<<<<<< HEAD
    if (!skipAttrsCheck) {
      const attrs = segment.attributes.get(SEGMENT_DESTINATION)
      t.match(attrs, expectedAttrs, 'should have aws attributes')
    }
=======
    const attrs = segment.attributes.get(SEGMENT_DESTINATION)
    t.match(attrs, expectedAttrs, 'should have aws attributes')
>>>>>>> 1cfb912c
  }
  segment.children.forEach((child) => {
    checkAWSAttributes(t, child, pattern, markedSegments)
  })

  return markedSegments
}

function getMatchingSegments(t, segment, pattern, markedSegments = []) {
  if (pattern.test(segment.name)) {
    markedSegments.push(segment)
  }

  segment.children.forEach((child) => {
    getMatchingSegments(t, child, pattern, markedSegments)
  })

  return markedSegments
}

function registerCoreInstrumentation(helper) {
  helper.registerInstrumentation({
    moduleName: '@aws-sdk/smithy-client',
    type: 'generic',
    onResolved: require('../../lib/smithy-client')
  })
}

function checkExternals({ t, service, operations, tx }) {
  const externals = checkAWSAttributes(t, tx.trace.root, EXTERN_PATTERN)
  t.equal(externals.length, operations.length, `should have ${operations.length} aws externals`)
  operations.forEach((operation, index) => {
    const attrs = externals[index].attributes.get(SEGMENT_DESTINATION)
    t.match(
      attrs,
      {
        'aws.operation': operation,
        'aws.requestId': String,
        // in 3.1.0 they fixed service names from lower case
        // see: https://github.com/aws/aws-sdk-js-v3/commit/0011af27a62d0d201296225e2a70276645b3231a
        'aws.service': new RegExp(`${service}|${service.toLowerCase().replace(/ /g, '')}`),
        'aws.region': 'us-east-1'
      },
      'should have expected attributes'
    )
  })
  t.end()
}

module.exports = {
  DATASTORE_PATTERN,
  EXTERN_PATTERN,
  SNS_PATTERN,
  SQS_PATTERN,

  SEGMENT_DESTINATION,

  checkAWSAttributes,
  getMatchingSegments,
  registerCoreInstrumentation,
  checkExternals
}<|MERGE_RESOLUTION|>--- conflicted
+++ resolved
@@ -22,15 +22,8 @@
 
   if (pattern.test(segment.name)) {
     markedSegments.push(segment)
-<<<<<<< HEAD
-    if (!skipAttrsCheck) {
-      const attrs = segment.attributes.get(SEGMENT_DESTINATION)
-      t.match(attrs, expectedAttrs, 'should have aws attributes')
-    }
-=======
     const attrs = segment.attributes.get(SEGMENT_DESTINATION)
     t.match(attrs, expectedAttrs, 'should have aws attributes')
->>>>>>> 1cfb912c
   }
   segment.children.forEach((child) => {
     checkAWSAttributes(t, child, pattern, markedSegments)
