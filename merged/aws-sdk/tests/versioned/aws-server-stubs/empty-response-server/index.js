--- conflicted
+++ resolved
@@ -29,10 +29,7 @@
     res.end('Unhandled request method')
   })
 
-<<<<<<< HEAD
-=======
   // server.destroy: close, but faster!
->>>>>>> 1cfb912c
   // tracks and manually closes any open sockets
   const sockets = new Set()
   server.on('connection', (socket) => {
