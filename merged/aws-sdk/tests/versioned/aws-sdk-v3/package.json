{
  "name": "aws-sdk-v3-tests",
  "engines": {
    "node": ">=12.0"
  },
  "version": "0.0.0",
  "private": true,
  "tests": [
    {
      "engines": {
        "node": ">=12.0"
      },
      "dependencies": {
        "@aws-sdk/client-api-gateway": {
          "versions": ">=3.0.0",
          "samples": 10
        }
      },
      "files": [
        "api-gateway.tap.js"
      ]
    },
    {
      "engines": {
        "node": ">=12.0"
      },
      "dependencies": {
        "@aws-sdk/client-elasticache": {
          "versions": ">=3.0.0",
          "samples": 10
        }
      },
      "files": [
        "elasticache.tap.js"
      ]
    },
    {
      "engines": {
        "node": ">=12.0"
      },
      "dependencies": {
        "@aws-sdk/client-elastic-load-balancing": {
          "versions": ">=3.0.0",
          "samples": 10
        }
      },
      "files": [
        "elb.tap.js"
      ]
    },
    {
      "engines": {
        "node": ">=12.0"
      },
      "dependencies": {
        "@aws-sdk/client-lambda": {
          "versions": ">=3.0.0",
          "samples": 10
        }
      },
      "files": [
        "lambda.tap.js"
      ]
    },
    {
      "engines": {
        "node": ">=12.0"
      },
      "dependencies": {
        "@aws-sdk/client-rds": {
          "versions": ">=3.0.0",
          "samples": 10
        }
      },
      "files": [
        "rds.tap.js"
      ]
    },
    {
      "engines": {
        "node": ">=12.0"
      },
      "dependencies": {
        "@aws-sdk/client-redshift": {
          "versions": ">=3.0.0",
          "samples": 10
        }
      },
      "files": [
        "redshift.tap.js"
      ]
    },
    {
      "engines": {
        "node": ">=12.0"
      },
      "dependencies": {
        "@aws-sdk/client-rekognition": {
          "versions": ">=3.0.0",
          "samples": 10
        }
      },
      "files": [
        "rekognition.tap.js"
      ]
    },
    {
      "engines": {
        "node": ">=12.0"
      },
      "dependencies": {
        "@aws-sdk/client-s3": {
          "versions": ">=3.0.0",
          "samples": 10
        }
      },
      "files": [
        "s3.tap.js"
      ]
    },
    {
      "engines": {
        "node": ">=12.0"
      },
      "dependencies": {
        "@aws-sdk/client-ses": {
          "versions": ">=3.0.0",
          "samples": 10
        }
      },
      "files": [
        "ses.tap.js"
      ]
    },
    {
      "engines": {
        "node": ">=12.0"
      },
      "dependencies": {
        "@aws-sdk/client-sns": {
          "versions": ">=3.0.0",
          "samples": 10
        }
      },
      "files": [
        "sns.tap.js"
      ]
    },
    {
      "engines": {
        "node": ">=12.0"
      },
      "dependencies": {
<<<<<<< HEAD
        "@aws-sdk/client-sqs": {
=======
        "@aws-sdk/client-dynamodb": {
>>>>>>> 82a936ec
          "versions": ">=3.0.0",
          "samples": 10
        }
      },
      "files": [
<<<<<<< HEAD
        "sqs.tap.js"
=======
        "client-dynamodb.tap.js"
      ]
    },
    {
      "engines": {
        "node": ">=12.0"
      },
      "dependencies": {
        "@aws-sdk/util-dynamodb": "latest",
        "@aws-sdk/client-dynamodb": "latest",
        "@aws-sdk/lib-dynamodb": {
          "versions": ">=3.0.0",
          "samples": 10
        }
      },
      "files": [
        "dynamo-doc-client.tap.js"
>>>>>>> 82a936ec
      ]
    }
  ],
  "dependencies": {}
}<|MERGE_RESOLUTION|>--- conflicted
+++ resolved
@@ -151,19 +151,26 @@
         "node": ">=12.0"
       },
       "dependencies": {
-<<<<<<< HEAD
         "@aws-sdk/client-sqs": {
-=======
-        "@aws-sdk/client-dynamodb": {
->>>>>>> 82a936ec
           "versions": ">=3.0.0",
           "samples": 10
         }
       },
       "files": [
-<<<<<<< HEAD
         "sqs.tap.js"
-=======
+      ]
+    },
+    {
+      "engines": {
+        "node": ">=12.0"
+      },
+      "dependencies": {
+        "@aws-sdk/client-dynamodb": {
+          "versions": ">=3.0.0",
+          "samples": 10
+        }
+      },
+      "files": [
         "client-dynamodb.tap.js"
       ]
     },
@@ -181,7 +188,6 @@
       },
       "files": [
         "dynamo-doc-client.tap.js"
->>>>>>> 82a936ec
       ]
     }
   ],
