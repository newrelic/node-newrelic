--- conflicted
+++ resolved
@@ -13,8 +13,4 @@
 mv out docs
 git add docs
 git commit -m "docs: update for ${PACKAGE_VERSION}"
-<<<<<<< HEAD
-git push garbados gh-pages && git push garbados gh-pages:gh-pages
-=======
-git push origin gh-pages
->>>>>>> a3ec1cf2
+git push origin gh-pages